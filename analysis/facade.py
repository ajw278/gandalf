#==============================================================================
#  facade.py
#  Main gandalf library front-end when invoking gandalf from within python.
#
#  This file is part of GANDALF :
#  Graphical Astrophysics code for N-body Dynamics And Lagrangian Fluids
#  https://github.com/gandalfcode/gandalf
#  Contact : gandalfcode@gmail.com
#
#  Copyright (C) 2013  D. A. Hubber, G. Rosotti
#
#  GANDALF is free software: you can redistribute it and/or modify
#  it under the terms of the GNU General Public License as published by
#  the Free Software Foundation, either version 2 of the License, or
#  (at your option) any later version.
#
#  GANDALF is distributed in the hope that it will be useful, but
#  WITHOUT ANY WARRANTY; without even the implied warranty of
#  MERCHANTABILITY or FITNESS FOR A PARTICULAR PURPOSE.  See the GNU
#  General Public License (http://www.gnu.org/licenses) for more details.
#==============================================================================
import __main__
import atexit
import time
import types
import defaults
from multiprocessing import Manager, Queue, Event
from plotting import PlottingProcess
from gandalf.analysis.SimBuffer import SimBuffer, BufferException

manager = Manager()

#TODO: in all the Python code, raise proper exceptions rather than a generic Exception
#TODO: the tests should not fail


#------------------------------------------------------------------------------
class Singletons_master:
    '''Container class for singletons object. They are:
queue          : Queue for sending commands to the plotting process
commands       : List of the commands shared with the plotting process.
                 Caution: if you modify a command, you must reassign it in the
                 list to make the changes propagate to the other process
completedqueue : Queue used from the plotting process to signal the completion
                 of a command
globallimits   : Dict that for each quantity gives the limits
'''
    queue = Queue()
    commands = manager.list()
    completedqueue = Queue()
    globallimits = manager.dict()
    free = Event()
    
class Singletons_serial(Singletons_master):
    @staticmethod
    def place_command(objects):
        Singletons.queue.put(objects)
        command, data = Singletons.queue.get()
        command.processCommand(plotting, data) 
        
class Singletons_parallel(Singletons_master):
    @staticmethod
    def place_command(objects):
        Singletons.queue.put(objects)

if defaults.parallel:
    Singletons=Singletons_parallel     
else:
    Singletons=Singletons_serial

import commandsource as Commands
from data_fetcher import CreateUserQuantity, CreateTimeData
import signal
from time import sleep
from statistics import structure_function
import subprocess
import tempfile
import glob
import os



#figure out if we are in interactive mode
try:
    __main__.__file__
    interactive=False
except AttributeError:
    interactive=True


#TODO: add function for resizing (programmatically) the figure
#------------------------------------------------------------------------------
def handle(e):
    '''This functions takes care of printing information about an error,
if we are in interactive mode, or re-raising it, if we are in script mode
(so that the execution of the script can stop if nobody catches the exception)
'''
    if interactive:
        print str(e)
    else:
        raise e


#------------------------------------------------------------------------------
def loadsim(run_id, fileformat=None, buffer_flag='cache'):
    '''Given the run_id of a simulation, reads it from the disk.
Returns the newly created simulation object.

Required arguments:
    run_id      : Simulation run identification string.

Optional qrguments:
    fileformat  : Format of all snapshot files of simulation.
    buffer_flag : Record snapshot data in simulation buffer.
'''
    SimBuffer.loadsim(run_id, fileformat=fileformat, buffer_flag=buffer_flag)
    return SimBuffer.get_current_sim()
<<<<<<< HEAD
=======
   

class Plotting:
    def __init__(self):
        self.lastid=0
        import matplotlib.pyplot as plt
        self.plt=plt
        self.axesimages = {}
        self.commands=Singletons.commands
        self.commandsfigures = {}
        self.quantitiesfigures = {}
        self.globallimits = Singletons.globallimits
    
    
    def command_in_list (self, id):
        for command in Singletons.commands:
            if command.id==id:
                return True
        return False
>>>>>>> 90ac131f


#------------------------------------------------------------------------------
def plot(x, y, type="default", snap="current", sim="current",
         overplot=False, autoscale=False, xunit="default", yunit="default",
         xaxis="linear", yaxis="linear", **kwargs):
    '''Plot particle data as a scatter plot.  Creates a new plotting window if
one does not already exist.

Required arguments:
    x          : Quantity on the x-axis. Must be a string.
    y          : Quantity on the y-axis. Must be a string.

Optional arguments:
    type       : The type of the particles to plot (e.g. 'star' or 'sph').
    snap       : Number of the snapshot to plot. Defaults to 'current'.
    sim        : Number of the simulation to plot. Defaults to 'current'.
    overplot   : If True, overplots on the previous existing plot rather
                 than deleting it. Defaults to False.
    autoscale  : If True, the limits of the plot are set
                 automatically.  Can also be set to 'x' or 'y' to specify
                 that only one of the axis has to use autoscaling.
                 If False (default), autoscaling is not used. On an axis that does
                 not have autoscaling turned on, global limits are used
                 if defined for the plotted quantity.
    xunit      : Specify the unit to use for the plotting for the quantity
                 on the x-axis.
    yunit      : Specify the unit to use for the plotting for the quantity
                 on the y-axis.
    **kwargs   : Extra keyword arguments will be passed to matplotlib.
'''
    simno = get_sim_no(sim)
    overplot=to_bool(overplot)
    # If we are plotting all particle species, call plot in turn
    if type=="all":
        sim = SimBuffer.get_sim_no(simno)
        snapobject = SimBuffer.get_snapshot_extended(sim, snap)
        nspecies = snapobject.GetNTypes()
        for ispecies in range(nspecies):
            plot(x,y,snapobject.GetSpecies(ispecies),snap,simno,
                 (overplot or ispecies>0),autoscale,xunit,yunit,
                 xaxis,yaxis,**kwargs)
        return
    command = Commands.ParticlePlotCommand(x, y, type, snap, simno, overplot,
                                           autoscale, xunit, yunit,
                                           xaxis, yaxis, **kwargs)
    data = command.prepareData(Singletons.globallimits)
    Singletons.place_command([command, data])
    sleep(0.001)


#------------------------------------------------------------------------------
def time_plot(x, y, sim="current", overplot=False, autoscale=False,
              xunit="default", yunit="default", xaxis="linear",
              yaxis="linear", idx=None, idy=None, id=None,
              typex="default", typey="default", type="default", **kwargs):
    '''Plot two quantities as evolved in time one versus the another.  Creates
a new plotting window if one does not already exist.

Required arguments:
    x          : Quantity on x-axis. Must be a string. The quantity is looked
                 up in the quantities defined as a function of time. If it is
                 not found there, then we try to interpret it as a quantity
                 defined for a particle. In this case, the user needs to pass
                 either idx either id to specify which particle he wishes
                 to look-up.
    y          : Quantity on y-axis.  Must be a string. The interpretation is
                 like for the previous argument.

Optional arguments:
    sim        : Number of the simulation to plot. Defaults to 'current'.
    overplot   : If True, overplots on the previous existing plot rather
                 than deleting it. Defaults to False.
    autoscale  : If True, the limits of the plot are set
                 automatically.  Can also be set to 'x' or 'y' to specify
                 that only one of the axis has to use autoscaling.
                 If False (default), autoscaling is not used. On an axis that
                 does not have autoscaling turned on, global limits are used
                 if defined for the plotted quantity.
    xunit      : Specify the unit to use for the plotting for the quantity
                 on the x-axis.
    yunit      : Specify the unit to use for the plotting for the quantity
                 on the y-axis.
    idx        : id of the particle to plot on the x-axis. Ignored if the
                 quantity given (e.g., com_x) does not depend on the id.
    idy        : same as previous, on the y-axis.
    id         : same as the two previous ones. To be used when the id is the
                 same on both axes. If set, overwrites the passed idx and idy.
    typex      : type of particles on the x-axis. Ignored if the quantity
                 given does not depend on it
    typey      : as the previous one, on the y-axis.
    type       : as the previous ones, for both axis at the same time. If set,
                 overwrites typex and typey.
'''
    simno = get_sim_no(sim)
    overplot = to_bool(overplot)
    command = Commands.TimePlot(x, y,simno,overplot,autoscale,
                                  xunit,yunit,xaxis,yaxis,idx, idy, id,
                                  typex, typey, type, **kwargs)
    data = command.prepareData(Singletons.globallimits)
<<<<<<< HEAD
    Singletons.queue.put([command, data])

=======
    Singletons.place_command([command, data])
    
>>>>>>> 90ac131f

#------------------------------------------------------------------------------
def render(x, y, render, snap="current", sim="current", overplot=False,
           autoscale=False, autoscalerender=False, coordlimits=None,
           zslice=None, xunit="default", yunit="default",
           renderunit="default", res=64, interpolation='nearest',**kwargs):
    '''Create a rendered plot from selected particle data.

Required arguments:
    x          : Quantity on the x-axis. Must be a string.
    y          : Quantity on the y-axis. Must be a string.
    renderdata : Quantity to be rendered. Must be a string.

Optional arguments:
    snap       : Number of the snapshot to plot. Defaults to \'current\'.
    sim        : Number of the simulation to plot. Defaults to \'current\'.
    overplot   : If True, overplots on the previous existing plot rather
                 than deleting it. Defaults to False.
    autoscale  : If True, the coordinate limits of the plot are set
                 automatically.  Can also be set to 'x' or 'y' to specify
                 that only one of the axis has to use autoscaling.
                 If False (default), autoscaling is not used. On an axis that
                 does not have autoscaling turned on, global limits are used
                 if defined for the plotted quantity.
    autoscalerender : Same as the autoscale, but for the rendered quantity.
    coordlimits : Specify the coordinate limits for the plot. In order of
                  precedence, the limits are set in this way:
                  - What this argument specifies. The value must be an
                    iterable of 4 elements: (xmin, xmax, ymin, ymax).
                  - If this argument is None (default), global settings for
                    the quantity are used.
                  - If global settings for the quantity are not defined,
                    the min and max of the data are used.
    zslice     : z-coordinate of the slice when doing a slice rendering.
                 Default is None, which produces a column-integrated plot.
                 If you set this variable, instead a slice rendering will
                 be done.
    xunit      : Specify the unit to use for the plotting for the quantity
                 on the x-axis.
    yunit      : Specify the unit to use for the plotting for the quantity
                 on the y-axis.
    renderunit : Specify the unit to use for the plotting for the rendered
                 quantity.
    res        : Specify the resolution. Can be an integer number, in which
                 case the same resolution will be used on the two axes, or a
                 tuple (e.g., (xres, yres)) of two integer numbers, if you
                 want to specify different resolutions on the two axes.
    interpolation : Specify the interpolation to use. Default is nearest,
                    which will show the pixels of the rendering grid. If one
                    wants to smooth the image, bilinear or bicubic could be
                    used. See pyplot documentation for the full list of
                    possible values.
'''
    if zslice is not None:
        zslice = float(zslice)
    simno = get_sim_no(sim)
    overplot = to_bool(overplot)
    autoscalerender = to_bool(autoscalerender)
    if coordlimits is not None and isinstance(coordlimits, types.StringTypes):
        coordlimits = to_list (coordlimits, float)
    if isinstance(res, types.StringTypes):
        if res[0]=='[' or res[0]=='(':
            res = to_list(res,int)
        else:
            res = int(res)
    command = Commands.RenderPlotCommand(x, y, render, snap, simno, overplot,
                                         autoscale, autoscalerender,
                                         coordlimits, zslice, xunit, yunit,
                                         renderunit, res, interpolation,**kwargs)
    data = command.prepareData(Singletons.globallimits)
    Singletons.place_command([command, data])


#------------------------------------------------------------------------------
def renderslice(x, y, renderq, zslice, **kwargs):
    '''Thin wrapper around render that does slice rendering.

Required arguments:
    x          : Quantity on the x-axis. Must be a string.
    y          : Quantity on the y-axis. Must be a string.
    renderq    : Quantity to be rendered. Must be a string.
    zslice     : z-coordinate of the slice.

Optional arguments:
    See render function optional arguments
'''
    render(x, y, renderq, zslice=zslice, **kwargs)


#------------------------------------------------------------------------------
def addrenderslice(x, y, renderq, zslice, **kwargs):
    '''Thin wrapper around renderslice that sets overplot to True.  If autoscale is
not explicitly set, it will be set to False to preserve the existing settings.

Required arguments:
    x          : Quantity on the x-axis. Must be a string.
    y          : Quantity on the y-axis. Must be a string.
    renderq    : Quantity to be rendered. Must be a string.
    zslice     : z-coordinate of the slice.

Optional arguments:
    See render function optional arguments
'''
    try:
        kwargs['autoscale']
    except KeyError:
        kwargs['autoscale']=False
    render(x, y, renderq, zslice=zslice, overplot=True, **kwargs)


#------------------------------------------------------------------------------
def addrender(x, y, renderq, **kwargs):
    '''Thin wrapper around render that sets overplot to True.  If autoscale is
not explicitly set, it will be set to False to preserve the existing settings.

Required arguments:
    x          : Quantity on the x-axis. Must be a string.
    y          : Quantity on the y-axis. Must be a string.
    renderdata : Quantity to be rendered. Must be a string.

Optional arguments:
    See render function optional arguments
'''
    try:
        kwargs['autoscale']
    except KeyError:
        kwargs['autoscale']=False
    render(x, y, renderq, overplot=True, **kwargs)



#------------------------------------------------------------------------------
def make_movie(filename, snapshots='all', window_no=0, fps=24):
    '''Generates movie for plots generated in given window'''

    # Remove all temporary files in the directory (in case they still exist)
    tmpfilelist = glob.glob('tmp.?????.png')
    for file in tmpfilelist:
        os.remove(file)

    sim = SimBuffer.get_current_sim()
    nframes = len(sim.snapshots)

    # Loop through all snapshots and create temporary images
    if snapshots == 'all':
        for isnap in range(len(sim.snapshots)):
            snap(isnap)
            tmpfile = 'tmp.' + str(isnap).zfill(5) + '.png'
            savefig(tmpfile)

    # Wait until all plotting processes have finished before making mp4 file
    Singletons.free.wait()

    # Now join all temporary files together with ffmpeg
    subprocess.call(["ffmpeg","-y","-r",str(fps),"-i", "tmp.%05d.png", \
                     "-vcodec","mpeg4", "-qscale","5", "-r", str(fps), \
                     filename])

    # Now remove all temporary files just created to make movie
    tmpfilelist = glob.glob('tmp.?????.png')
    for file in tmpfilelist:
        os.remove(file)



#------------------------------------------------------------------------------
def limit(quantity, min=None, max=None, auto=False,
          window='current', subfigure='current'):
    '''Set plot limits. Quantity is the quantity to limit.

Required arguments:
    quantity   : Set limits of this variable. Must be a string.

Optional arguments:
    min        : Minimum value of variable range.
    max        : Maximum value of variable range.
    auto       : If auto is set to True, then the limits for that quantity are
                 set automatically. Otherwise, use the one given by max and min.
    window     : If window is set to 'global' is available, then any changes
                 will affect also future plots that do not have autoscaling
                 turned on.
    subfigure  : If subfigure is set to 'all', the limits in all the figures or
                 in all the subfigures of the current figure are set.
'''
    if min is not None:
        min = float(min)
    if max is not None:
        max = float(max)
    if not auto:
        auto=to_bool(auto)
    if window=='all' and subfigure=='current':
        subfigure=='all'
    command = Commands.LimitCommand(quantity, min, max, auto, window, subfigure)
    Singletons.place_command([command,None])
    if window=='global':
        okflag=Singletons.completedqueue.get()
        print okflag


#------------------------------------------------------------------------------
def addplot(x, y, **kwargs):
    '''Thin wrapper around plot that sets overplot to True.  All the other
arguments are the same. If autoscale is not explicitly set, it will be set
to False to preserve the existing settings.

Required arguments:
    x          : Quantity on the x-axis. Must be a string.
    y          : Quantity on the y-axis. Must be a string.

Optional arguments:
    See plot function optional arguments
'''
    try:
        kwargs['autoscale']
    except KeyError:
        kwargs['autoscale']=False
    plot(x, y, overplot=True, **kwargs)


#------------------------------------------------------------------------------
def next():
    '''Advances the current snapshot of the current simulation.
Return the new snapshot, or None if the call failed.'''
    try:
        snapshot=snap(SimBuffer.get_no_next_snapshot())
        return snapshot
    except BufferException as e:
        handle(e)


#------------------------------------------------------------------------------
def previous():
    '''Decrements the current snapshot of the current simulation.
Return the new snapshot, or None if the call failed.'''
    try:
        snapshot=snap(SimBuffer.get_no_previous_snapshot())
        return snapshot
    except BufferException as e:
        handle(e)


#------------------------------------------------------------------------------
def snap(no):
    '''Jump to the given snapshot number of the current simulation.  Note that
you can use standard Numpy index notation (e.g., -1 is the last snapshot).
Return the new snapshot, or None if the call failed.

Required arguments:
    snapno     : Snapshot number
'''
    no = int(no)
    snapshot=None
    try:
        snapshot=SimBuffer.set_current_snapshot_number(no)
    except BufferException as e:
        handle(e)

    update("current")
    return snapshot


#------------------------------------------------------------------------------
def window(no = None):
    '''Changes the current window to the number specified. If the window
doesn\'t exist, recreate it.

Required arguments:
    winno      : Window number
'''
    if no is not None:
        no=int(no)
    command = Commands.WindowCommand(no)
    data = None
    Singletons.place_command([command,data])


#------------------------------------------------------------------------------
def subfigure(nx, ny, current):
    '''Creates a subplot in the current window.

Required arguments:
    nx         : x-grid size
    ny         : y-grid size
    current    : id of active sub-figure.  If sub-figure already exists,
                 then this sets the new active sub-figure.
'''
    nx = int(nx)
    ny = int(ny)
    current = int(current)
    command = Commands.SubfigureCommand(nx, ny, current)
    data = None
    Singletons.place_command([command,data])


#------------------------------------------------------------------------------
def newsim(paramfile=None, ndim=None, sim=None):
    '''Create a new simulation object. Need to specify either the parameter
file, or the number of dimensions and the simulation type. Note that it is not
possible to change the number of dimensions afterwards or simulation type
afterwards.
'''
    return SimBuffer.newsim(paramfile=paramfile, ndim=ndim, simtype=sim)


#------------------------------------------------------------------------------
def setupsim():
    '''Set up the current simulation object. Note that after calling this function,
no parameter change it\'s possible.
'''
    sim = SimBuffer.get_current_sim()
    sim.SetupSimulation()
    sim.simparams.RecordParametersToFile()


#------------------------------------------------------------------------------
def run(no=None):
    '''Run a simulation. If no argument is given, run the current one;
otherwise queries the buffer for the given simulation number.
If the simulation has not been setup, does it before running.

Optional arguments:
    no         : Simulation number
'''
    #gets the correct simulation object from the buffer
    try:
        if no is None:
            sim = SimBuffer.get_current_sim()
        else:
            no = int(no)
            sim = SimBuffer.get_sim_no(no)
    except BufferError as e:
        handle(e)

    #setup the simulation
    if not sim.setup:
        sim.SetupSimulation()
    SimBuffer.load_live_snapshot(sim)

    while sim.t < sim.tend and sim.Nsteps < sim.Nstepsmax:
        #TODO: maybe some of these operations could be done in another thread, so that the computation is
        #not slowed down when compared to the stand-alone c++ executable
        #But need to think carefully, because of the GIL... (??)
        snap_list = sim.InteractiveRun()
        for snap in snap_list:
            SimBuffer.add_snapshot(snap, sim)

        SimBuffer.load_live_snapshot(sim)
        update("live")


#------------------------------------------------------------------------------
def block():
    '''Stops the execution flow until the user presses 'enter'.
Useful in scripts, allowing to see a plot (which gets closed
when the execution flow reaches the end of the script
'''
    print "Press enter to quit..."
    raw_input()


#------------------------------------------------------------------------------
def update(type=None):
    '''Updates all the plots. You should never call directly this function,
because all the plotting functions should call this function for you.
If you run into a situation when you need it, please contact the authors,
because you probably just spotted a bug in the code.
'''
    #updates the plots
    for command in Singletons.commands:
        updateplot=False
        if type is None:
            updateplot=True
        else:
            try:
                if command.snap == type:
                    updateplot=True
            except AttributeError:
                updateplot=False
        if updateplot:
            data = command.prepareData(Singletons.globallimits)
            Singletons.place_command([command, data])


#------------------------------------------------------------------------------
def savefig(name):
    '''Saves the current figure with the given name.  Note that matplotlib
figures out automatically the type of the file from the extension.

Required arguments:
    name       : filename (including extension)

'''
    command = Commands.SaveFigCommand(name)
    data = None
    Singletons.place_command([command,data])
    time.sleep(1e-3)


#------------------------------------------------------------------------------
def switch_nongui():
    '''Switches matplotlib backend, disabling interactive plotting.
Useful in scripts where no interaction is required
'''
    command = Commands.SwitchNonGui()
    data = None
    Singletons.place_command([command,data])
    time.sleep(1e-3)


#------------------------------------------------------------------------------
def plotanalytical(x=None, y=None, ic="default", snap="current", sim="current",
                   overplot=True, autoscale=False, xunit="default",
                   yunit="default", time="snaptime"):
    '''Plots the analytical solution.  Reads the problem type from the \'ic\'
parameter and plots the appropriate solution if implemented.  If no solution
exists, then nothing is plotted.

Optional arguments:
    x          : Quantity on the x-axis. Must be a string.
    y          : Quantity on the y-axis. Must be a string.
    snap       : Number of the snapshot to plot. Defaults to 'current'.
    sim        : Number of the simulation to plot. Defaults to 'current'.
    overplot   : If True, overplots on the previous existing plot rather
                 than deleting it. Defaults to False.
    autoscale  : If True, the limits of the plot are set
                 automatically.  Can also be set to 'x' or 'y' to specify
                 that only one of the axis has to use autoscaling.
                 If False (default), autoscaling is not used. On an axis that does
                 not have autoscaling turned on, global limits are used
                 if defined for the plotted quantity.
    xunit      : Specify the unit to use for the plotting for the quantity
                 on the x-axis.
    yunit      : Specify the unit to use for the plotting for the quantity
                 on the y-axis.
    time       : Plots the analytical solution for the given time.
                 If not set, then reads the time from the sim or snapshot
'''
    #TODO: figure out automatically the quantities to plot depending on current window

    simno = get_sim_no(sim)
    overplot = to_bool(overplot)
    command = Commands.AnalyticalPlotCommand(x, y, ic, snap, simno, overplot,
                                             autoscale, xunit, yunit)
<<<<<<< HEAD
    data = command.prepareData(Singletons.globallimits, time)
    Singletons.queue.put([command, data])
=======
    data = command.prepareData(Singletons.globallimits)
    Singletons.place_command([command, data])
>>>>>>> 90ac131f


#------------------------------------------------------------------------------
def rescale(quantity, unitname, window="current", subfig="current"):
    '''Rescales the specified quantity in the specified window to the specified unit

Required arguments:
    quantity   : Quantity to be rescaled.  Must be a string.
    unitname   : Required unit for quantity.

Optional qrguments:
    window     : Window containing plot
    subfig     : Sub-figure in window containing plot
'''
    command = Commands.RescaleCommand(quantity, unitname, window)
    Singletons.place_command([command,None])
    okflag = Singletons.completedqueue.get()
    print okflag
    update()


#------------------------------------------------------------------------------
def sims():
    '''Print a list of the simulations to screen'''
    print "These simulations are currently loaded into memory:"
    for num, sim in enumerate(SimBuffer.simlist):
        print str(num) + ' ' + sim.simparams.stringparams["run_id"]


#------------------------------------------------------------------------------
def snaps(simno):
    '''For the given simulation number, print a list of all the snapshots

Required argument:
    simno      : Simulation number from which to print the snapshot list.
'''
    simno = int(simno)
    sim = SimBuffer.get_sim_no(simno)
    print "The run_id of the requested simulation is " + sim.simparams.stringparams["run_id"]
    print "These are the snapshots that we know about for this simulation:"
    for num, snap in enumerate(sim.snapshots):
        #TODO: snap.t is set correctly only the first time that the snapshot is read from the disc, should be fixed
        print str(num) + ' ' + snap.filename + " " + str(snap.t)
    try:
        live = None
        live = sim.live
    except AttributeError:
        pass
    if live is not None:
        print "In addition, there is a live snapshot in memory, at time " + str(live.t)


#------------------------------------------------------------------------------
def set_current_sim(simno):
    '''Set the current simulation to the given number.
Returns the newly set current simulation.

Required argument:
    simno      : Simulation number
'''
    simno = int(simno)
    return SimBuffer.set_current_sim_no(simno)


#------------------------------------------------------------------------------
def get_sim_no(sim):
    '''Returns the simulation id of the currently active simulation object

Required argument:
    sim        : Simulation
'''
    if sim == "current":
        simno = SimBuffer.get_current_sim_no()
    else:
        simno = int(sim)
    return simno


#------------------------------------------------------------------------------
def to_list(str_variable,type):
    '''Convert the input string to a list of the specified type'''
    parenthesis_open = ('[', '(')
    parenthesis_closed = (']',')')
    if str_variable[0] not in parenthesis_open or str_variable[-1] not in parenthesis_closed:
        raise ValueError('What you passed cannot be parsed as a tuple')

    splitted = str_variable[1:-1].split(',')
    return map(type,splitted)


#------------------------------------------------------------------------------
def to_bool(value):
    '''Parses the input string and convert it to a boolean. If the input is
    not a string, passes it to the built-in bool function (which means, that
    the result is False only if it is None or False).'''
    valid = {'true': True, 't': True, '1': True,
             'false': False, 'f': False, '0': False,
             }

    if not isinstance(value, types.StringTypes):
        return bool(value)

    lower_value = value.lower()
    if lower_value in valid:
        return valid[lower_value]
    else:
        raise ValueError('invalid literal for boolean: "%s"' % value)


#------------------------------------------------------------------------------
def sigint(signum, frame):
    cleanup()


#------------------------------------------------------------------------------
def cleanup():
    Singletons.place_command(["STOP",None])
    print "Waiting for background processes to finish..."
    plottingprocess.join()
    import sys
    sys.exit()


#------------------------------------------------------------------------------
def init():
    if defaults.parallel:
        global plottingprocess
        plottingprocess = PlottingProcess(Singletons.queue, Singletons.commands, Singletons.completedqueue, Singletons.globallimits, Singletons.free)
        plottingprocess.start()
    else:
        global plotting
        plotting=Plotting()
    CreateUserQuantity('r','sqrt(x^2+y^2+z^2)',scaling_factor='r', label='$r$')
    CreateUserQuantity('R','sqrt(x^2+y^2)',scaling_factor='r', label='$R$')
    CreateUserQuantity('phi','arctan2(y,x)', label='$\\phi$')
    CreateUserQuantity('theta','arccos(z/r)', label='$\\theta$')
    CreateUserQuantity('vr','sin(theta)*cos(phi)*vx+sin(theta)*sin(phi)*vy+cos(theta)*vz',scaling_factor='v',label='$v_r$')
    CreateUserQuantity('vR','sin(theta)*cos(phi)*vx+sin(theta)*sin(phi)*vy',scaling_factor='v',label='$v_R$')
    CreateUserQuantity('vphi','cos(phi)*vy-sin(phi)*vx',scaling_factor='v',label='$v_\\phi$')
    CreateUserQuantity('vtheta','cos(theta)*cos(phi)*vx+cos(theta)*sin(phi)*vy-sin(theta)*vz',scaling_factor='v', label='$v_\\theta$')
    CreateUserQuantity('ar','sin(theta)*cos(phi)*ax+sin(theta)*sin(phi)*ay+cos(theta)*az',scaling_factor='a',label='$a_r$')
    CreateUserQuantity('aR','sin(theta)*cos(phi)*ax+sin(theta)*sin(phi)*ay',scaling_factor='a',label='$a_R$')
    CreateUserQuantity('aphi','cos(phi)*vy-sin(phi)*vx',scaling_factor='a',label='$a_\\phi$')
    CreateUserQuantity('atheta','cos(theta)*cos(phi)*vx+cos(theta)*sin(phi)*vy-sin(theta)*vz',scaling_factor='a', label='$a_\\theta$')
    CreateUserQuantity('press','(gamma_eos - 1)*rho*u',scaling_factor='press',label='$P$')
    CreateUserQuantity('sound','sqrt(gamma_eos*(gamma_eos - 1)*u)',scaling_factor='v', label='$c_s$')
    CreateUserQuantity('temp','(gamma_eos - 1)*u*mu_bar',scaling_factor='temp',label='T')

    from data_fetcher import get_time_snapshot
    CreateTimeData('t',get_time_snapshot)

    from compute import COM
    CreateTimeData('com_x',COM)
    CreateTimeData('com_y',COM,quantity='y')
    CreateTimeData('com_z',COM,quantity='z')
    CreateTimeData('com_vx',COM,quantity='vx')
    CreateTimeData('com_vy',COM,quantity='vy')
    CreateTimeData('com_vz',COM,quantity='vz')



# Default code.  Run when facade.py is imported
#------------------------------------------------------------------------------
init()

<<<<<<< HEAD
signal.signal(signal.SIGINT, sigint)
signal.signal(signal.SIGTERM, sigint)
signal.signal(signal.SIGSEGV, sigint)
atexit.register(cleanup)
=======
if defaults.parallel: 
    signal.signal(signal.SIGINT, sigint)
    signal.signal(signal.SIGTERM, sigint)
    signal.signal(signal.SIGSEGV, sigint)
    atexit.register(cleanup)
>>>>>>> 90ac131f


#------------------------------------------------------------------------------
if __name__=="__main__":
    loadsim('TEST')
    plot("x","rho")
    plotanalytical("x","rho")
    limit('x', -10.0, 10.0)
    snap(1)
    import time; time.sleep(2)
    next(); time.sleep(2)
    snap(8)
    limit('x', 'auto')
    print 'L1 error norm : ',L1errornorm("x","rho",1.0,8.0)

    block()
#
#    loadsim('TEST')
#    plot("x","y", snap=0)
#    addplot("x", "y")
#    window()
#    plot("vx", "vy")
#    plot("vx", "x")
#    window()
#    plot("x","rho")
#    window()
#    subfigure(2,2,1)
#    plot("x", "y")
#    subfigure(2,2,2)
#    plot("vx", "vy")
#    subfigure(2,2,3)
#    plot("x", "rho")
#    subfigure(2,2,4)
#    plot("rho", "h")
#    addplot("rho", "m")
#    window(3)
#    addplot("rho", "h")
#    snap(99)
#    for i in range(10):
#        time.sleep(1)
#        previous()<|MERGE_RESOLUTION|>--- conflicted
+++ resolved
@@ -50,21 +50,21 @@
     completedqueue = Queue()
     globallimits = manager.dict()
     free = Event()
-    
+
 class Singletons_serial(Singletons_master):
     @staticmethod
     def place_command(objects):
         Singletons.queue.put(objects)
         command, data = Singletons.queue.get()
-        command.processCommand(plotting, data) 
-        
+        command.processCommand(plotting, data)
+
 class Singletons_parallel(Singletons_master):
     @staticmethod
     def place_command(objects):
         Singletons.queue.put(objects)
 
 if defaults.parallel:
-    Singletons=Singletons_parallel     
+    Singletons=Singletons_parallel
 else:
     Singletons=Singletons_serial
 
@@ -115,9 +115,8 @@
 '''
     SimBuffer.loadsim(run_id, fileformat=fileformat, buffer_flag=buffer_flag)
     return SimBuffer.get_current_sim()
-<<<<<<< HEAD
-=======
-   
+
+
 
 class Plotting:
     def __init__(self):
@@ -129,14 +128,13 @@
         self.commandsfigures = {}
         self.quantitiesfigures = {}
         self.globallimits = Singletons.globallimits
-    
-    
+
+
     def command_in_list (self, id):
         for command in Singletons.commands:
             if command.id==id:
                 return True
         return False
->>>>>>> 90ac131f
 
 
 #------------------------------------------------------------------------------
@@ -237,13 +235,9 @@
                                   xunit,yunit,xaxis,yaxis,idx, idy, id,
                                   typex, typey, type, **kwargs)
     data = command.prepareData(Singletons.globallimits)
-<<<<<<< HEAD
-    Singletons.queue.put([command, data])
-
-=======
+
     Singletons.place_command([command, data])
-    
->>>>>>> 90ac131f
+
 
 #------------------------------------------------------------------------------
 def render(x, y, render, snap="current", sim="current", overplot=False,
@@ -687,13 +681,9 @@
     overplot = to_bool(overplot)
     command = Commands.AnalyticalPlotCommand(x, y, ic, snap, simno, overplot,
                                              autoscale, xunit, yunit)
-<<<<<<< HEAD
+
     data = command.prepareData(Singletons.globallimits, time)
-    Singletons.queue.put([command, data])
-=======
-    data = command.prepareData(Singletons.globallimits)
     Singletons.place_command([command, data])
->>>>>>> 90ac131f
 
 
 #------------------------------------------------------------------------------
@@ -859,18 +849,11 @@
 #------------------------------------------------------------------------------
 init()
 
-<<<<<<< HEAD
-signal.signal(signal.SIGINT, sigint)
-signal.signal(signal.SIGTERM, sigint)
-signal.signal(signal.SIGSEGV, sigint)
-atexit.register(cleanup)
-=======
-if defaults.parallel: 
+if defaults.parallel:
     signal.signal(signal.SIGINT, sigint)
     signal.signal(signal.SIGTERM, sigint)
     signal.signal(signal.SIGSEGV, sigint)
     atexit.register(cleanup)
->>>>>>> 90ac131f
 
 
 #------------------------------------------------------------------------------
