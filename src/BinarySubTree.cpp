--- conflicted
+++ resolved
@@ -313,12 +313,7 @@
       porder[k][i] = i;
 
   // Divide sorting routines amongst (up to 3) threads
-<<<<<<< HEAD
-  // --------------------------------------------------------------------------
-=======
   //---------------------------------------------------------------------------
-#pragma omp sections
->>>>>>> b7b1385a
   {
     // Sort x-values
     Heapsort(Ntot,porder[0],rk[0]);
