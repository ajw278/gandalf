--- conflicted
+++ resolved
@@ -28,7 +28,6 @@
 {
  public:
 
-<<<<<<< HEAD
 #if !defined(SWIG) && !defined(FIXED_DIMENSIONS)
  Sph(int ndimaux, int vdimaux, int bdimaux):
   ndim(ndimaux), 
@@ -36,15 +35,6 @@
     bdim(bdimaux), 
     invndim(1.0/(FLOAT)ndimaux)
     {};
-=======
-#if !defined(FIXED_DIMENSIONS)
-  Sph(int ndimaux, int vdimaux, int bdimaux):
-    ndim(ndimaux),
-    vdim(vdimaux),
-    bdim(bdimaux),
-    invndim (1.0/(FLOAT)ndim)
-      {};
->>>>>>> 49da08d5
 #endif
 
   // SPH functions for computing SPH sums with neighbouring particles 
