--- conflicted
+++ resolved
@@ -403,17 +403,13 @@
 
     // Update the radiation field
     radiation->UpdateRadiationField(sph->Nsph, nbody->Nnbody, sinks.Nsink,
-<<<<<<< HEAD
 				    sph->GetParticlesArray(), nbody->nbodydata, sinks.sink);
-=======
-				    partdata, nbody->nbodydata, sinks.sink);
 
     // Update thermal properties (if radiation field has altered them)
     for (i=0; i<sph->Nsph;i++) {
       SphParticle<ndim>& part = sph->GetParticleIPointer(i);
       sph->ComputeThermalProperties(part);
     }	
->>>>>>> 4b606065
     
 
     // Calculate SPH gravity and hydro forces, depending on which are activated
@@ -603,13 +599,8 @@
 
       // Check if all neighbouring timesteps are acceptable
       if (Nlevels > 1)
-<<<<<<< HEAD
         activecount = sphint->CheckTimesteps(level_diff_max,n,sph->Nsph,
                                              sph->GetParticlesArray());
-=======
-        activecount = sphint->CheckTimesteps(level_diff_max,level_step,n,
-                                             sph->Nsph,sph->GetParticlesArray());
->>>>>>> 4b606065
       else activecount = 0;      
       //activecount = 0;
 
