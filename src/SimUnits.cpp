--- conflicted
+++ resolved
@@ -23,7 +23,6 @@
   outcgs = 1.0;
   outscale = 1.0;
   outSI = 1.0;
-  outunit = "";
 }
 
 
@@ -217,14 +216,9 @@
 {
   if (unit_string == "m_sun_pc3") return r_pc*r_pc*r_pc;
   else if (unit_string == "kg_m3") return 1.0;
-<<<<<<< HEAD
-  else if (unit_string == "g_cm3") return 1.0;
+  else if (unit_string == "g_cm3") return 1000.0;
   else if (unit_string == "") return 1.0;
   else {
-=======
-  else if (unit_string == "g_cm3") return 1000.0;
-  else if (unit_string != "") {
->>>>>>> c9907f33
     string message = "Parameter error : Unrecognised unit = " + unit_string;
     ExceptionHandler::getIstance().raise(message);
   }
