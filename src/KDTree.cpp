//=============================================================================
//  KDTree.cpp
//  Contains all functions for building, stocking and walking for the
//  binary KD-tree for SPH particles.
//  Based on code courtesy of O. Lomax and A. Whitworth
//
//  This file is part of GANDALF :
//  Graphical Astrophysics code for N-body Dynamics And Lagrangian Fluids
//  https://github.com/gandalfcode/gandalf
//  Contact : gandalfcode@gmail.com
//
//  Copyright (C) 2013  D. A. Hubber, G. Rosotti
//
//  GANDALF is free software: you can redistribute it and/or modify
//  it under the terms of the GNU General Public License as published by
//  the Free Software Foundation, either version 2 of the License, or
//  (at your option) any later version.
//
//  GANDALF is distributed in the hope that it will be useful, but
//  WITHOUT ANY WARRANTY; without even the implied warranty of
//  MERCHANTABILITY or FITNESS FOR A PARTICULAR PURPOSE.  See the GNU
//  General Public License (http://www.gnu.org/licenses) for more details.
//=============================================================================


#include <cstdlib>
#include <cassert>
#include <iostream>
#include <string>
#include <math.h>
#include "Precision.h"
#include "Exception.h"
#include "Parameters.h"
#include "InlineFuncs.h"
#include "SphParticle.h"
#include "Sph.h"
#include "KDTree.h"
#include "Debug.h"
#if defined _OPENMP
#include <omp.h>
#endif
using namespace std;



//=============================================================================
//  KDTree::KDTree
/// KDTree constructor.  Initialises various variables.
//=============================================================================
template <int ndim, template<int> class ParticleType, template<int> class TreeCell>
KDTree<ndim,ParticleType,TreeCell>::KDTree(int Nleafmaxaux, FLOAT thetamaxsqdaux,
                                  FLOAT kernrangeaux, FLOAT macerroraux,
                                  string gravity_mac_aux, string multipole_aux)
{
  allocated_tree = false;
  ltot           = 0;
  Ncell          = 0;
  Ncellmax       = 0;
  Ntot           = 0;
  Ntotmax        = 0;
  Ntotmaxold     = 0;
  Nleafmax       = Nleafmaxaux;
  kernrange      = kernrangeaux;
  thetamaxsqd    = thetamaxsqdaux;
  invthetamaxsqd = 1.0/thetamaxsqdaux;
  gravity_mac    = gravity_mac_aux;
  macerror       = macerroraux;
  multipole      = multipole_aux;
#if defined _OPENMP
  Nthreads       = omp_get_max_threads();
#else
  Nthreads       = 1;
#endif
#if defined MPI_PARALLEL
  Ncelltot       = 0;
  Nimportedcell  = 0;
#endif
}



//=============================================================================
//  KDTree::~KDTree
/// KDTree destructor.  Deallocates tree memory upon object destruction.
//=============================================================================
template <int ndim, template<int> class ParticleType, template<int> class TreeCell>
KDTree<ndim,ParticleType,TreeCell>::~KDTree()
{
  if (allocated_tree) DeallocateTreeMemory();
}



//=============================================================================
//  KDTree::AllocateTreeMemory
/// Allocate memory for KD-tree as requested.  If more memory is required
/// than currently allocated, tree is deallocated and reallocated here.
//=============================================================================
template <int ndim, template<int> class ParticleType, template<int> class TreeCell>
void KDTree<ndim,ParticleType,TreeCell>::AllocateTreeMemory(void)
{
  int ithread;                      // Thread id number

  debug2("[KDTree::AllocateTreeMemory]");

  if (!allocated_tree || Ntotmax > Ntotmaxold) {
    if (allocated_tree) DeallocateTreeMemory();
    Ntotmax = max(Ntotmax,Ntot);
    Ntotmaxold = Ntotmax;

    g2c = new int[gmax];
    ids = new int[Ntotmax];
    inext = new int[Ntotmax];
    celldata = new struct TreeCell<ndim>[Ncellmax];

    allocated_tree = true;
  }

  return;
}



//=============================================================================
//  KDTree::DeallocateTreeMemory
/// Deallocates all KD-tree memory
//=============================================================================
template <int ndim, template<int> class ParticleType, template<int> class TreeCell>
void KDTree<ndim,ParticleType,TreeCell>::DeallocateTreeMemory(void)
{
  debug2("[KDTree::DeallocateTreeMemory]");

  if (allocated_tree) {
    delete[] celldata;
    delete[] inext;
    delete[] ids;
    delete[] g2c;
    allocated_tree = false;
  }

  return;
}



//=============================================================================
//  KDTree::BuildTree
/// Call all routines to build/re-build the KD-tree on the local node.
/// If OpenMP is activated, the local domain is partitioned into sub-trees
/// in order to improve the scalability of building and stocking the tree.
//=============================================================================
template <int ndim, template<int> class ParticleType, template<int> class TreeCell>
void KDTree<ndim,ParticleType,TreeCell>::BuildTree
(int Npart,                         ///< No. of particles
 int Npartmax,                      ///< Max. no. of particles
 ParticleType<ndim> *partdata,      ///< Particle data array
 FLOAT timestep)                    ///< Smallest physical timestep
{
  int i;                            // Particle counter
  int k;                            // Dimension counter

  debug2("[KDTree::BuildTree]");
  //timing->StartTimingSection("BUILD_TREE",2);

  // Activate nested parallelism for tree building routines
#ifdef _OPENMP
  omp_set_nested(1);
#endif

  // Set no. of tree members to total number of SPH particles (inc. ghosts)
  gtot       = 0;
  ltot_old   = ltot;
  //Ntotold    = Ntot;
  //Ntot       = Npart;
  //Ntotmaxold = Ntotmax;
  //Ntotmax    = max(Ntot,Ntotmax);
  ///Ntotmax    = max(Ntotmax,Npartmax);

  // Compute the size of all tree-related arrays now we know number of points
  ComputeTreeSize();

  // Allocate (or reallocate if needed) all tree memory
  AllocateTreeMemory();

  // If the number of levels in the tree has changed (due to destruction or
  // creation of new particles) then re-create tree data structure
  // including linked lists and cell pointers
  if (ltot != ltot_old) CreateTreeStructure();

  // Set properties for root cell before constructing tree
  celldata[0].N = Ntot;
  celldata[0].ifirst = ifirst;
  celldata[0].ilast = ilast;
  celldata[0].cnext = Ncellmax;
  for (k=0; k<ndim; k++) celldata[0].bbmin[k] = -big_number;
  for (k=0; k<ndim; k++) celldata[0].bbmax[k] = big_number;
  for (k=0; k<ndim; k++) celldata[0].cexit[0][k] = -1;
  for (k=0; k<ndim; k++) celldata[0].cexit[1][k] = -1;
  for (i=ifirst; i<=ilast; i++) inext[i] = i+1;

  // If number of particles remains unchanged, use old id list
  // (nearly sorted list should be faster for quick select).
  if (Ntot > 0) {
    if (Ntot != Ntotold)
      for (i=ifirst; i<=ilast; i++) ids[i] = i;

    // Recursively build tree from root node down
    DivideTreeCell(ifirst,ilast,partdata,celldata[0]);

#if defined(VERIFY_ALL)
    ValidateTree(partdata);
#endif
  }

  return;
}



//=============================================================================
//  KDTree::ComputeTreeSize
/// Compute the maximum size (i.e. no. of levels, cells and leaf cells) of
/// the KD-tree.
//=============================================================================
template <int ndim, template<int> class ParticleType, template<int> class TreeCell>
void KDTree<ndim,ParticleType,TreeCell>::ComputeTreeSize(void)
{
  debug2("[KDTree::ComputeTreeSize]");

  // Calculate maximum level of tree that can contain max. no. of particles
  lmax = 0;
  while (Nleafmax*pow(2,lmax) < Ntotmax) {
    lmax++;
  };
  gmax = pow(2,lmax);
  Ncellmax = 2*gmax - 1;


  // Calculate level of tree that can contain all current particles
  ltot = 0;
  while (Nleafmax*pow(2,ltot) < Ntot) {
    ltot++;
  };
  gtot = pow(2,ltot);
  Ncell = 2*gtot - 1;


  // Optional output (for debugging)
#if defined(VERIFY_ALL)
  cout << "No. of ptcls in tree  : " << Ntot << "   " << Ntotmax << endl;
  cout << "No. of grid-cells     : " << gtot << "   " << gmax << endl;
  cout << "No. of levels on tree : " << ltot << "   " << lmax << endl;
  cout << "No. of cells in tree  : " << Ncell << "   " << Ncellmax << endl;
#endif

  return;
}



//=============================================================================
//  KDTree::CreateTreeStructure
/// Create the raw tree skeleton structure once the tree size is known.
/// Sets all cell pointer variables and all cell levels.
//=============================================================================
template <int ndim, template<int> class ParticleType, template<int> class TreeCell>
void KDTree<ndim,ParticleType,TreeCell>::CreateTreeStructure(void)
{
  int c;                            // Dummy id of tree-level, then tree-cell
  int g;                            // Dummy id of grid-cell
  int l;                            // Dummy id of level
  int *c2L;                         // Increment to second child-cell
  int *cNL;                         // Increment to next cell if cell unopened

  debug2("[KDTree::CreateTreeStructure]");

  // Allocate memory for local arrays
  c2L = new int[ltot + 1];
  cNL = new int[ltot + 1];

  // Set pointers to second child-cell (if opened) and next cell (if unopened)
  for (l=0; l<ltot; l++) {
    c2L[l] = pow(2,ltot - l);
    cNL[l] = 2*c2L[l] - 1;
  }

  // Zero tree cell variables
  for (g=0; g<gtot; g++) g2c[g] = 0;
  for (c=0; c<Ncell; c++) {
    celldata[c].c2g = 0;
    celldata[c].c1 = -1;
    celldata[c].c2 = -1;
    celldata[c].ifirst = -1;
    celldata[c].ilast = -1;
    celldata[c].N = 0;
    celldata[c].Nactive = 0;
  }
  g = 0;
  celldata[0].level = 0;

  // Loop over all cells and set all other pointers
  //---------------------------------------------------------------------------
  for (c=0; c<Ncell; c++) {
    celldata[c].id = c;
    if (celldata[c].level == ltot) {                    // If on leaf level
      celldata[c].cnext = c + 1;                        // id of next cell
      celldata[c].c2g = g;                              // Record leaf id
      g2c[g++] = c;                                   // Record inverse id
    }
    else {
      celldata[c+1].level = celldata[c].level + 1;          // Level of 1st child
      celldata[c].c1 = c + 1;
      celldata[c].c2 = c + c2L[celldata[c].level];          // id of 2nd child
      celldata[celldata[c].c2].level = celldata[c].level + 1; // Level of 2nd child
      celldata[c].cnext = c + cNL[celldata[c].level];       // Next cell id
    }

  }
  //---------------------------------------------------------------------------


  // Free locally allocated memory
  delete[] cNL;
  delete[] c2L;

  return;
}



//=============================================================================
//  KDTree::DivideTreeCell
/// Recursive routine to divide a tree cell into two children cells.
//=============================================================================
template <int ndim, template<int> class ParticleType, template<int> class TreeCell>
void KDTree<ndim,ParticleType,TreeCell>::DivideTreeCell
(int ifirst,                        ///< Aux. id of first particle in cell
 int ilast,                         ///< Aux. id of last particle in cell
 ParticleType<ndim> *partdata,      ///< Pointer to main SPH object
 TreeCell<ndim> &cell)            ///< Cell to be divided
{
  int i;                            // Aux. child cell counter
  int j;                            // Aux. particle counter
  int k;                            // Dimension counter
  int k_divide = 0;                 // Division dimension
  FLOAT rkmax = 0.0;                // Max. box size of all dimensions
  FLOAT rdivide;                    // Coordinate value at division


  // If cell is a leaf cell, do not divide further and set linked lists
  if (cell.level == ltot) {
    if (cell.N > 0) {
      for (j=cell.ifirst; j<cell.ilast; j++) inext[ids[j]] = ids[j+1];
      inext[ids[cell.ilast]] = -1;
      cell.ifirst = ids[cell.ifirst];
      cell.ilast = ids[cell.ilast];
    }
    else {
      cell.ifirst = -1;
      cell.ilast = -1;
    }
    StockCellProperties(cell,partdata);
    return;
  }

#if defined(MPI_PARALLEL)
  i = cell.ifirst;
  for (k=0; k< ndim; k++) {
    cell.bbmin[k]=+big_number;
    cell.bbmax[k] = -big_number;
  }
  for (i=cell.ifirst; i<=cell.ilast; i++) {
    int j = ids[i];
    for (k=0; k< ndim; k++) {
      if (cell.bbmin[k]>partdata[j].r[k])
        cell.bbmin[k]=partdata[j].r[k];
      if (cell.bbmax[k]<partdata[j].r[k])
              cell.bbmax[k]=partdata[j].r[k];
    }
  }
#endif

  // Determine dimension to split the cell along.
  // For now, simply split along direction of the bounding box's longest axis
  for (k=0; k<ndim; k++) {
    if (cell.bbmax[k] - cell.bbmin[k] > rkmax) {
      rkmax = cell.bbmax[k] - cell.bbmin[k];
      k_divide = k;
    }
  }
  cell.k_divide = k_divide;


  // Find median value along selected division plane and re-order array
  // so particles reside on correct side of division
  rdivide = QuickSelect(cell.ifirst,cell.ilast,
			cell.ifirst+cell.N/2,k_divide,partdata);

  // Set properties of first child cell
  for (k=0; k<ndim; k++) celldata[cell.c1].bbmin[k] = cell.bbmin[k];
  for (k=0; k<ndim; k++) celldata[cell.c1].bbmax[k] = cell.bbmax[k];
  for (k=0; k<ndim; k++) celldata[cell.c1].cexit[0][k] = cell.cexit[0][k];
  for (k=0; k<ndim; k++) celldata[cell.c1].cexit[1][k] = cell.cexit[1][k];
  celldata[cell.c1].bbmax[k_divide] = rdivide;
  celldata[cell.c1].cexit[1][k_divide] = cell.c2;
  celldata[cell.c1].N = cell.N/2;
  if (celldata[cell.c1].N != 0) {
    celldata[cell.c1].ifirst = ifirst;
    celldata[cell.c1].ilast = ifirst + cell.N/2 - 1;
  }

  // Set properties of second child cell
  for (k=0; k<ndim; k++) celldata[cell.c2].bbmin[k] = cell.bbmin[k];
  for (k=0; k<ndim; k++) celldata[cell.c2].bbmax[k] = cell.bbmax[k];
  for (k=0; k<ndim; k++) celldata[cell.c2].cexit[0][k] = cell.cexit[0][k];
  for (k=0; k<ndim; k++) celldata[cell.c2].cexit[1][k] = cell.cexit[1][k];
  celldata[cell.c2].bbmin[k_divide] = rdivide;
  celldata[cell.c2].cexit[0][k_divide] = cell.c1;
  celldata[cell.c2].N = cell.N - celldata[cell.c1].N;
  if (celldata[cell.c2].N != 0) {
    celldata[cell.c2].ifirst = ifirst + cell.N/2;
    celldata[cell.c2].ilast = ilast;
  }
  assert(cell.N == celldata[cell.c1].N + celldata[cell.c2].N);


  // Now divide the new child cells as a recursive function
#if defined _OPENMP
  if (pow(2,cell.level) < Nthreads) {
#pragma omp parallel default(none) private(i) \
  shared(cell,ifirst,ilast,partdata) num_threads(2)
    {
#pragma omp for
      for (i=0; i<2; i++) {
	if (i == 0) DivideTreeCell(ifirst,ifirst+cell.N/2-1,
                                   partdata,celldata[cell.c1]);
	else if (i == 1) DivideTreeCell(ifirst+cell.N/2,ilast,
                                        partdata,celldata[cell.c2]);
      }
#pragma omp barrier
    }
  }
  else {
    for (i=0; i<2; i++) {
      if (i == 0) DivideTreeCell(ifirst,ifirst+cell.N/2-1,
                                 partdata,celldata[cell.c1]);
      else if (i == 1) DivideTreeCell(ifirst+cell.N/2,ilast,
                                      partdata,celldata[cell.c2]);
    }
  }
#else
  for (i=0; i<2; i++) {
    if (i == 0) DivideTreeCell(ifirst,ifirst+cell.N/2-1,
                               partdata,celldata[cell.c1]);
    else if (i == 1) DivideTreeCell(ifirst+cell.N/2,ilast,
                                    partdata,celldata[cell.c2]);
  }
#endif

  if (cell.N != celldata[cell.c1].N + celldata[cell.c2].N) {
    cout << "Checking : " << cell.N << "   " << celldata[cell.c1].N
	 << "    " << celldata[cell.c2].N << endl;
  }
  assert(cell.N == celldata[cell.c1].N + celldata[cell.c2].N);

  // Stock all cell properties once constructed
  StockCellProperties(cell,partdata);

  return;
}



#ifdef REORDER_PARTICLES
//=============================================================================
//  KDTree::QuickSelect
/// Find median and sort particles in arrays to ensure they are the correct
/// side of the division.  Uses the QuickSelect algorithm.
//=============================================================================
template <int ndim, template<int> class ParticleType, template<int> class TreeCell>
FLOAT KDTree<ndim,ParticleType,TreeCell>::QuickSelect
(int left,                          ///< Left-most id of particle in array
 int right,                         ///< Right-most id of particle in array
 int jpivot,                        ///< Pivot/median point
 int k,                             ///< Dimension of sort
 ParticleType<ndim> *partdata)      ///< Pointer to main particle data array
{
  int i;                            // ..
  int j;                            // ..
  int jguess;                       // ..
  int jtemp;                        // ..
  FLOAT rpivot;                     // ..
  ParticleType<ndim> temppart;      // ..


  // Place all particles left or right of chosen pivot point.
  // Iterate until correct median pivot has been identified.
  //---------------------------------------------------------------------------
  do {

    // Make a guess of pivot value
    jguess = (left + right)/2;
    rpivot = partdata[jguess].r[k];

    // ..
    temppart = partdata[jguess];
    partdata[jguess] = partdata[right];
    partdata[right] = temppart;
    partdata[jguess] = partdata[right];

    // ..
    jguess = left;

    //-------------------------------------------------------------------------
    for (j=left; j<right; j++) {

      if (partdata[j].r[k] <= rpivot) {
        temppart = partdata[j];
        partdata[j] = partdata[jguess];
        partdata[jguess] = temppart;
        partdata[j] = partdata[jguess];
        jguess++;
      }

    }
    //-------------------------------------------------------------------------


    // Move ?? particle from end of array to index i
    temppart = partdata[right];
    partdata[right] = partdata[jguess];
    partdata[jguess] = temppart;
    partdata[right] = partdata[jguess];


    // jguess is lower than jpivot.
    // Only need to search between jguess+1 and right
    if (jguess < jpivot) left = jguess + 1;

    // jguess is higher than jpivot.
    // Only need to search between left and jguess-1
    else if (jguess > jpivot) right = jguess - 1;


  } while (jguess != jpivot);
  //---------------------------------------------------------------------------


  return rpivot;
}


#else
//=============================================================================
//  KDTree::QuickSelect
/// Find median and sort particles in arrays to ensure they are the correct
/// side of the division.  Uses the QuickSelect algorithm.
//=============================================================================
template <int ndim, template<int> class ParticleType, template<int> class TreeCell>
FLOAT KDTree<ndim,ParticleType,TreeCell>::QuickSelect
(int left,                          ///< Left-most id of particle in array
 int right,                         ///< Right-most id of particle in array
 int jpivot,                        ///< Pivot/median point
 int k,                             ///< Dimension of sort
 ParticleType<ndim> *partdata)      ///< Pointer to main SPH object
{
  int i;                            // ..
  int j;                            // ..
  int jguess;                       // ..
  int jtemp;                        // ..
  FLOAT rpivot;                     // ..


  // Place all particles left or right of chosen pivot point.
  // Iterate until correct median pivot has been identified.
  //---------------------------------------------------------------------------
  do {

    // Make a guess of pivot value
    jguess = (left + right)/2;
    rpivot = partdata[ids[jguess]].r[k];

    // ..
    jtemp = ids[jguess];
    ids[jguess] = ids[right];
    ids[right] = jtemp;

    // ..
    jguess = left;

    //-------------------------------------------------------------------------
    for (j=left; j<right; j++) {
      //assert(j < Ntot);
      if (partdata[ids[j]].r[k] <= rpivot) {
        jtemp = ids[j];
        ids[j] = ids[jguess];
        ids[jguess] = jtemp;
        jguess++;
      }

    }
    //-------------------------------------------------------------------------


    // Move ?? particle from end of array to index i
    jtemp = ids[right];
    ids[right] = ids[jguess];
    ids[jguess] = jtemp;

    //assert(left < Ntot);
    //assert(right < Ntot);
    //assert(jguess < Ntot);
    //assert(jpivot < Ntot);


    // jguess is lower than jpivot.
    // Only need to search between jguess+1 and right
    if (jguess < jpivot) left = jguess + 1;

    // jguess is higher than jpivot.
    // Only need to search between left and jguess-1
    else if (jguess > jpivot) right = jguess - 1;

  } while (jguess != jpivot);
  //---------------------------------------------------------------------------


  return rpivot;
}
#endif



//=============================================================================
//  KDTree::StockTree
/// Stock given tree cell in KD-tree.  If cell is not a leaf-cell, recursively
/// calls itself for its two child cells.
//=============================================================================
template <int ndim, template<int> class ParticleType, template<int> class TreeCell>
void KDTree<ndim,ParticleType,TreeCell>::StockTree
(TreeCell<ndim> &cell,            ///< Reference to cell to be stocked
 ParticleType<ndim> *partdata)      ///< SPH particle data array
{
  int i;                            // Aux. child cell counter

  // If cell is not leaf, stock child cells
  if (cell.level != ltot) {
#if defined _OPENMP
    if (pow(2,cell.level) < Nthreads) {
#pragma omp parallel for default(none) private(i) shared(cell,partdata) num_threads(2)
      for (i=0; i<2; i++) {
        if (i == 0) StockTree(celldata[cell.c1],partdata);
        else if (i == 1) StockTree(celldata[cell.c2],partdata);
      }
    }
    else {
      for (i=0; i<2; i++) {
        if (i == 0) StockTree(celldata[cell.c1],partdata);
        else if (i == 1) StockTree(celldata[cell.c2],partdata);
      }
    }
#else
    for (i=0; i<2; i++) {
      if (i == 0) StockTree(celldata[cell.c1],partdata);
      else if (i == 1) StockTree(celldata[cell.c2],partdata);
    }
#endif
  }

  // Stock node once all children are stocked
  StockCellProperties(cell,partdata);

  return;
}



//=============================================================================
//  KDTree::StockCellProperties
/// Calculate the physical properties (e.g. total mass, centre-of-mass,
/// opening-distance, etc..) of all cells in the tree.
//=============================================================================
template <int ndim, template<int> class ParticleType, template<int> class TreeCell>
void KDTree<ndim,ParticleType,TreeCell>::StockCellProperties
(TreeCell<ndim> &cell,            ///< Reference to current tree cell
 ParticleType<ndim> *partdata)      ///< Particle data array
{
  int cc,ccc;                       // Cell counters
  int i;                            // Particle counter
  int iaux;                         // Aux. particle i.d. variable
  int j;                            // ..
  int k;                            // Dimension counter
  FLOAT dr[ndim];                   // Relative position vector
  FLOAT drsqd;                      // Distance squared
  FLOAT mi;                         // Mass of particle i
  FLOAT p = 0.0;                    // ..
  FLOAT lambda = 0.0;               // ..
  TreeCell<ndim> &child1 = celldata[cell.c1];
  TreeCell<ndim> &child2 = celldata[cell.c2];


  // Zero all summation variables for all cells
  cell.Nactive = 0;
  cell.N = 0;
  cell.m = 0.0;
  cell.hmax = 0.0;
  cell.rmax = 0.0;
  cell.dhmaxdt = 0.0;
  cell.drmaxdt = 0.0;
  cell.mac = 0.0;
  cell.cdistsqd = big_number;
  for (k=0; k<ndim; k++) cell.r[k] = 0.0;
  for (k=0; k<ndim; k++) cell.v[k] = 0.0;
  for (k=0; k<ndim; k++) cell.bbmin[k] = big_number;
  for (k=0; k<ndim; k++) cell.bbmax[k] = -big_number;
  for (k=0; k<ndim; k++) cell.hboxmin[k] = big_number;
  for (k=0; k<ndim; k++) cell.hboxmax[k] = -big_number;
  for (k=0; k<5; k++) cell.q[k] = 0.0;
  for (k=0; k<ndim; k++) cell.rcell[k] = 0.0;


  // If this is a leaf cell, sum over all particles
  //---------------------------------------------------------------------------
  if (cell.level == ltot) {

    // First, check if any particles have been accreted and remove them
    // from the linked list.  If cell no longer contains any live particles,
    // then set N = 0 to ensure cell is not included in future tree-walks.
    i = cell.ifirst;
    cell.ifirst = -1;
    iaux = -1;
    while (i != -1) {
      if (partdata[i].itype != dead) {
        if (iaux == -1) cell.ifirst = i;
        else inext[iaux] = i;
        iaux = i;
      }
      if (i == cell.ilast) break;
      i = inext[i];
    };
    cell.ilast = iaux;


    // Loop over all particles in cell summing their contributions
    i = cell.ifirst;
    while (i != -1) {
      if (partdata[i].itype != dead) {
        cell.N++;
        if (partdata[i].active) cell.Nactive++;
        cell.hmax = max(cell.hmax,partdata[i].h);
        cell.m += partdata[i].m;
        for (k=0; k<ndim; k++) cell.r[k] += partdata[i].m*partdata[i].r[k];
        for (k=0; k<ndim; k++) cell.v[k] += partdata[i].m*partdata[i].v[k];
        for (k=0; k<ndim; k++) {
          if (partdata[i].r[k] < cell.bbmin[k])
            cell.bbmin[k] = partdata[i].r[k];
          if (partdata[i].r[k] > cell.bbmax[k])
            cell.bbmax[k] = partdata[i].r[k];
          if (partdata[i].r[k] - kernrange*partdata[i].h < cell.hboxmin[k])
            cell.hboxmin[k] = partdata[i].r[k] - kernrange*partdata[i].h;
          if (partdata[i].r[k] + kernrange*partdata[i].h > cell.hboxmax[k])
            cell.hboxmax[k] = partdata[i].r[k] + kernrange*partdata[i].h;
        }
      }
      if (i == cell.ilast) break;
      i = inext[i];
    };

    // Normalise all cell values
    if (cell.N > 0) {
      for (k=0; k<ndim; k++) cell.r[k] /= cell.m;
      for (k=0; k<ndim; k++) cell.v[k] /= cell.m;
      for (k=0; k<ndim; k++)
        cell.rcell[k] = 0.5*(cell.bbmin[k] + cell.bbmax[k]);
      for (k=0; k<ndim; k++) dr[k] = 0.5*(cell.bbmax[k] - cell.bbmin[k]);
      cell.cdistsqd = max(DotProduct(dr,dr,ndim),
      cell.hmax*cell.hmax)/thetamaxsqd;
      cell.rmax = sqrt(DotProduct(dr,dr,ndim));
    }

    // Compute quadrupole moment terms if selected
    if (multipole == "quadrupole") {
      i = cell.ifirst;

      while (i != -1) {
        if (partdata[i].itype != dead) {
          mi = partdata[i].m;
          for (k=0; k<ndim; k++) dr[k] = partdata[i].r[k] - cell.r[k];
          drsqd = DotProduct(dr,dr,ndim);
          if (ndim == 3) {
            cell.q[0] += mi*(3.0*dr[0]*dr[0] - drsqd);
            cell.q[1] += mi*3.0*dr[0]*dr[1];
            cell.q[2] += mi*(3.0*dr[1]*dr[1] - drsqd);
            cell.q[3] += mi*3.0*dr[2]*dr[0];
            cell.q[4] += mi*3.0*dr[2]*dr[1];
          }
          else if (ndim == 2) {
            cell.q[0] += mi*(3.0*dr[0]*dr[0] - drsqd);
            cell.q[1] += mi*3.0*dr[0]*dr[1];
            cell.q[2] += mi*(3.0*dr[1]*dr[1] - drsqd);
          }
        }
        if (i == cell.ilast) break;
        i = inext[i];
      }
    }

  }
  // For non-leaf cells, sum together two children cells
  //---------------------------------------------------------------------------
  else {

    if (child1.N > 0) {
      for (k=0; k<ndim; k++)
        cell.bbmin[k] = min(child1.bbmin[k],cell.bbmin[k]);
      for (k=0; k<ndim; k++)
        cell.bbmax[k] = max(child1.bbmax[k],cell.bbmax[k]);
      for (k=0; k<ndim; k++)
        cell.hboxmin[k] = min(child1.hboxmin[k],cell.hboxmin[k]);
      for (k=0; k<ndim; k++)
        cell.hboxmax[k] = max(child1.hboxmax[k],cell.hboxmax[k]);
      cell.hmax = max(cell.hmax,child1.hmax);
    }
    if (child2.N > 0) {
      for (k=0; k<ndim; k++)
        cell.bbmin[k] = min(child2.bbmin[k],cell.bbmin[k]);
      for (k=0; k<ndim; k++)
        cell.bbmax[k] = max(child2.bbmax[k],cell.bbmax[k]);
      for (k=0; k<ndim; k++)
        cell.hboxmin[k] = min(child2.hboxmin[k],cell.hboxmin[k]);
      for (k=0; k<ndim; k++)
        cell.hboxmax[k] = max(child2.hboxmax[k],cell.hboxmax[k]);
      cell.hmax = max(cell.hmax,child2.hmax);
    }

    cell.N = child1.N + child2.N;
    if (cell.N > 0) {
      cell.m = child1.m + child2.m;
      for (k=0; k<ndim; k++) cell.r[k] =
        (child1.m*child1.r[k] + child2.m*child2.r[k])/cell.m;
      for (k=0; k<ndim; k++) cell.v[k] =
        (child1.m*child1.v[k] + child2.m*child2.v[k])/cell.m;
      for (k=0; k<ndim; k++)
        cell.rcell[k] = 0.5*(cell.bbmin[k] + cell.bbmax[k]);
      for (k=0; k<ndim; k++)
        dr[k] = 0.5*(cell.bbmax[k] - cell.bbmin[k]);
      cell.cdistsqd = max(DotProduct(dr,dr,ndim),
      cell.hmax*cell.hmax)/thetamaxsqd;
      cell.rmax = sqrt(DotProduct(dr,dr,ndim));
#ifdef MPI_PARALLEL
      cell.worktot = child1.worktot + child2.worktot;
#endif
    }

    // Now add individual quadrupole moment terms
    if (multipole == "quadrupole" && child1.N > 0) {
      mi = child1.m;
      for (k=0; k<ndim; k++) dr[k] = child1.r[k] - cell.r[k];
      drsqd = DotProduct(dr,dr,ndim);
      if (ndim == 3) {
        cell.q[0] += mi*(3.0*dr[0]*dr[0] - drsqd);
        cell.q[1] += mi*3.0*dr[0]*dr[1];
        cell.q[2] += mi*(3.0*dr[1]*dr[1] - drsqd);
        cell.q[3] += mi*3.0*dr[2]*dr[0];
        cell.q[4] += mi*3.0*dr[2]*dr[1];
      }
      else if (ndim == 2) {
        cell.q[0] += mi*(3.0*dr[0]*dr[0] - drsqd);
        cell.q[1] += mi*3.0*dr[0]*dr[1];
        cell.q[2] += mi*(3.0*dr[1]*dr[1] - drsqd);
      }
    }

    if (multipole == "quadrupole" && child2.N > 0) {
      mi = child2.m;
      for (k=0; k<ndim; k++) dr[k] = child2.r[k] - cell.r[k];
      drsqd = DotProduct(dr,dr,ndim);
      if (ndim == 3) {
        cell.q[0] += mi*(3.0*dr[0]*dr[0] - drsqd);
        cell.q[1] += mi*3.0*dr[0]*dr[1];
        cell.q[2] += mi*(3.0*dr[1]*dr[1] - drsqd);
        cell.q[3] += mi*3.0*dr[2]*dr[0];
        cell.q[4] += mi*3.0*dr[2]*dr[1];
      }
      else if (ndim == 2) {
        cell.q[0] += mi*(3.0*dr[0]*dr[0] - drsqd);
        cell.q[1] += mi*3.0*dr[0]*dr[1];
        cell.q[2] += mi*(3.0*dr[1]*dr[1] - drsqd);
      }
    }

  }
  //---------------------------------------------------------------------------


  // Calculate eigenvalue MAC criteria
  if (gravity_mac == "eigenmac") {
    if (ndim == 3)
      p = cell.q[0]*cell.q[2]
        - (cell.q[0] + cell.q[2])*(cell.q[0] + cell.q[2])
        - cell.q[1]*cell.q[1] - cell.q[3]*cell.q[3] - cell.q[4]*cell.q[4];
    if (p >= 0.0) cell.mac = 0.0;
    else {
      lambda = 2.0*sqrt(-p/3.0);
      cell.mac = pow(0.5*lambda/macerror,0.66666666666666);
    }
  }
  else
    cell.mac = 0.0;


  return;
}



//=============================================================================
//  KDTree::ExtrapolateCellProperties
/// Extrapolate important physical properties of all cells in the tree.
//=============================================================================
template <int ndim, template<int> class ParticleType, template<int> class TreeCell>
void KDTree<ndim,ParticleType,TreeCell>::ExtrapolateCellProperties
(FLOAT dt)                          ///< Smallest timestep size
{
  int c;                            // Cell counter
  int k;                            // Dimension counter

  debug2("[KDTree::ExtrapolateCellProperties]");


  // ...
  //===========================================================================
  for (c=0; c<Ncell; c++) {

    for (k=0; k<ndim; k++) celldata[c].r[k] += celldata[c].v[k]*dt;
    for (k=0; k<ndim; k++) celldata[c].rcell[k] += celldata[c].v[k]*dt;
    for (k=0; k<ndim; k++) celldata[c].bbmin[k] += celldata[c].v[k]*dt;
    for (k=0; k<ndim; k++) celldata[c].bbmax[k] += celldata[c].v[k]*dt;
    for (k=0; k<ndim; k++) celldata[c].hboxmin[k] += celldata[c].v[k]*dt;
    for (k=0; k<ndim; k++) celldata[c].hboxmax[k] += celldata[c].v[k]*dt;
    //celldata[c].rmax += celldata[c].drmaxdt*dt;
    //celldata[c].hmax += celldata[c].dhmaxdt*dt;

  }
  //===========================================================================

  return;
}



//=============================================================================
//  KDTree::UpdateHmaxValues
/// Calculate the physical properties (e.g. total mass, centre-of-mass,
/// opening-distance, etc..) of all cells in the tree.
//=============================================================================
template <int ndim, template<int> class ParticleType, template<int> class TreeCell>
void KDTree<ndim,ParticleType,TreeCell>::UpdateHmaxValues
(TreeCell<ndim> &cell,        ///< KD-tree cell
 ParticleType<ndim> *partdata)        ///< SPH particle data array
{
  int c,cc,ccc;                     // Cell counters
  int i;                            // Particle counter
  int k;                            // Dimension counter

  // If cell is not leaf, stock child cells
  if (cell.level != ltot) {
#if defined _OPENMP
    if (pow(2,cell.level) < Nthreads) {
#pragma omp parallel for default(none) private(i) \
  shared(cell,partdata) num_threads(2)
      for (i=0; i<2; i++) {
        if (i == 0) UpdateHmaxValues(celldata[cell.c1],partdata);
        else if (i == 1) UpdateHmaxValues(celldata[cell.c2],partdata);
      }
    }
    else {
      for (i=0; i<2; i++) {
        if (i == 0) UpdateHmaxValues(celldata[cell.c1],partdata);
        else if (i == 1) UpdateHmaxValues(celldata[cell.c2],partdata);
      }
    }
#else
    for (i=0; i<2; i++) {
      if (i == 0) UpdateHmaxValues(celldata[cell.c1],partdata);
      else if (i == 1) UpdateHmaxValues(celldata[cell.c2],partdata);
    }
#endif
  }


  // Zero all summation variables for all cells
  cell.hmax = 0.0;
  for (k=0; k<ndim; k++) cell.hboxmin[k] = big_number;
  for (k=0; k<ndim; k++) cell.hboxmax[k] = -big_number;


  // If this is a leaf cell, sum over all particles
  //---------------------------------------------------------------------------
  if (cell.level == ltot) {
    i = cell.ifirst;

    // Loop over all particles in cell summing their contributions
    while (i != -1) {
      cell.hmax = max(cell.hmax,partdata[i].h);
      for (k=0; k<ndim; k++) {
        if (partdata[i].r[k] - kernrange*partdata[i].h < cell.hboxmin[k])
          cell.hboxmin[k] = partdata[i].r[k] - kernrange*partdata[i].h;
        if (partdata[i].r[k] + kernrange*partdata[i].h > cell.hboxmax[k])
          cell.hboxmax[k] = partdata[i].r[k] + kernrange*partdata[i].h;
      }
      if (i == cell.ilast) break;
      i = inext[i];
    };

  }
  // For non-leaf cells, sum together two children cells
  //---------------------------------------------------------------------------
  else {
    cc = cell.c1;
    ccc = cell.c2;
    if (celldata[cc].N > 0) {
      cell.hmax = max(cell.hmax,celldata[cc].hmax);
      for (k=0; k<ndim; k++)
        cell.hboxmin[k] = min(celldata[cc].hboxmin[k],cell.hboxmin[k]);
      for (k=0; k<ndim; k++)
        cell.hboxmax[k] = max(celldata[cc].hboxmax[k],cell.hboxmax[k]);
    }
    if (celldata[ccc].N > 0) {
      cell.hmax = max(cell.hmax,celldata[ccc].hmax);
      for (k=0; k<ndim; k++)
        cell.hboxmin[k] = min(celldata[ccc].hboxmin[k],cell.hboxmin[k]);
      for (k=0; k<ndim; k++)
        cell.hboxmax[k] = max(celldata[ccc].hboxmax[k],cell.hboxmax[k]);
    }

  }
  //---------------------------------------------------------------------------

  return;
}



//=============================================================================
//  KDTree::UpdateActiveParticleCounters
/// Loop through all leaf cells in KD-tree and update all active
/// particle counters.
//=============================================================================
template <int ndim, template<int> class ParticleType, template<int> class TreeCell>
void KDTree<ndim,ParticleType,TreeCell>::UpdateActiveParticleCounters
(ParticleType<ndim> *partdata)      ///< ..
{
  int c;                            // Cell counter
  int i;                            // SPH particle index
  int ilast;                        // Last particle in linked list

  debug2("[KDTree::UpdateActiveParticleCounters]");
  //timing->StartTimingSection("TREE_UPDATE_COUNTERS",2);


  // Loop through all grid cells in turn
  //---------------------------------------------------------------------------
#pragma omp parallel for default(none) private(c,i,ilast) shared(partdata)
  for (c=0; c<Ncell; c++) {
    celldata[c].Nactive = 0;

    if (celldata[c].level != ltot) continue;
    i = celldata[c].ifirst;
    ilast = celldata[c].ilast;

    // Else walk through linked list to obtain list and number of active ptcls.
    while (i != -1) {
      if (partdata[i].active) celldata[c].Nactive++;
      if (i == ilast) break;
      i = inext[i];
    };

  }
  //---------------------------------------------------------------------------

  //timing->EndTimingSection("TREE_UPDATE_COUNTERS");

  return;
}



//=============================================================================
//  KDTree::ComputeActiveParticleList
/// Returns the number (Nactive) and list of ids (activelist) of all active
/// SPH particles in the given cell.
//=============================================================================
template <int ndim, template<int> class ParticleType, template<int> class TreeCell>
int KDTree<ndim,ParticleType,TreeCell>::ComputeActiveParticleList
(TreeCell<ndim> *cellptr,           ///< [in] Pointer to cell
 ParticleType<ndim> *partdata,      ///< [in] Pointer to particle data array
 int *activelist)                   ///< [out] List of active particles in cell
{
  int i = cellptr->ifirst;             // Local particle id (set to first ptcl id)
  int ilast = cellptr->ilast;          // i.d. of last particle in cell c
  int Nactive = 0;                  // No. of active particles in cell

  // Walk through linked list to obtain list and number of active ptcls.
  while (i != -1) {
    if (i < Ntot && partdata[i].active && partdata[i].itype != dead) activelist[Nactive++] = i;
    if (i == ilast) break;
    i = inext[i];
  };

  return Nactive;
}



//=============================================================================
//  KDTree::BoxOverlap
/// Check if two bounding boxes overlap.  If yes, then returns true.
//=============================================================================
template <int ndim, template<int> class ParticleType, template<int> class TreeCell>
bool KDTree<ndim,ParticleType,TreeCell>::BoxOverlap
(const FLOAT box1min[ndim],         ///< Minimum extent of box 1
 const FLOAT box1max[ndim],         ///< Maximum extent of box 1
 const FLOAT box2min[ndim],         ///< Minimum extent of box 2
 const FLOAT box2max[ndim])         ///< Maximum extent of box 2
{
  if (ndim == 1) {
    if (box1min[0] > box2max[0]) return false;
    if (box2min[0] > box1max[0]) return false;
    return true;
  }
  else if (ndim == 2) {
    if (box1min[0] > box2max[0]) return false;
    if (box2min[0] > box1max[0]) return false;
    if (box1min[1] > box2max[1]) return false;
    if (box2min[1] > box1max[1]) return false;
    return true;
  }
  else if (ndim == 3) {
    if (box1min[0] > box2max[0]) return false;
    if (box2min[0] > box1max[0]) return false;
    if (box1min[1] > box2max[1]) return false;
    if (box2min[1] > box1max[1]) return false;
    if (box1min[2] > box2max[2]) return false;
    if (box2min[2] > box1max[2]) return false;
    return true;
  }

}



//=============================================================================
//  KDTree::ComputeGatherNeighbourList
/// Computes and returns number of neighbour, 'Nneib', and the list
/// of neighbour ids, 'neiblist', for all particles inside cell 'c'.
/// Includes all particles in the selected cell, plus all particles
/// contained in adjacent cells (including diagonal cells).
/// Wrapper around the true implementation inside KDTree
//=============================================================================
template <int ndim, template<int> class ParticleType, template<int> class TreeCell>
int KDTree<ndim,ParticleType,TreeCell>::ComputeGatherNeighbourList
(const ParticleType<ndim> *partdata,  ///< [in] Particle data array
 const FLOAT rp[ndim],                ///< [in] Search position
 const FLOAT rsearch,                 ///< [in] Maximum smoothing length
 const int Nneibmax,                  ///< [in] Max. no. of neighbours
 int *neiblist)                       ///< [out] List of neighbour i.d.s
{
  int cc;                             // Cell counter
  int i;                              // Particle id
  int j;                              // Aux. particle counter
  int k;                              // Neighbour counter
  int Nneib = 0;                      // Neighbour counter
  int Ntemp = 0;                      // Temporary neighbour counter
  FLOAT dr[ndim];                     // Relative position vector
  FLOAT drsqd;                        // Distance squared
  FLOAT rsearchsqd;                   // Search radius squared

  // Start with root cell and walk through entire tree
  cc = 0;
  rsearchsqd = rsearch*rsearch;

  //===========================================================================
  while (cc < Ncell) {

    for (k=0; k<ndim; k++) dr[k] = celldata[cc].rcell[k] - rp[k];
    drsqd = DotProduct(dr,dr,ndim);


    // Check if bounding boxes overlap with each other
    //-------------------------------------------------------------------------
    if (drsqd < (rsearch + celldata[cc].rmax)*(rsearch + celldata[cc].rmax)) {

      // If not a leaf-cell, then open cell to first child cell
      if (celldata[cc].level != ltot)
        cc++;

      else if (celldata[cc].N == 0)
        cc = celldata[cc].cnext;

      // If leaf-cell, add particles to list
      else if (celldata[cc].level == ltot && Nneib + Nleafmax < Nneibmax) {
        i = celldata[cc].ifirst;
          while (i != -1) {
          neiblist[Nneib++] = i;
          if (i == celldata[cc].ilast) break;
          i = inext[i];
        };
        cc = celldata[cc].cnext;
      }

      // If leaf-cell, but we've run out of memory, return with error-code (-1)
      else if (celldata[cc].level == ltot && Nneib + Nleafmax >= Nneibmax)
        return -1;

    }

    // If not in range, then open next cell
    //-------------------------------------------------------------------------
    else
      cc = celldata[cc].cnext;

  };
  //===========================================================================


  // Now, trim the list to remove particles that are definitely not neighbours
  for (j=0; j<Nneib; j++) {
    i = neiblist[j];
    if (partdata[i].itype == dead) continue;
    for (k=0; k<ndim; k++) dr[k] = partdata[i].r[k] - rp[k];
    drsqd = DotProduct(dr,dr,ndim);
    if (drsqd < rsearchsqd) neiblist[Ntemp++] = i;
  }
  Nneib = Ntemp;


  return Nneib;
}



//=============================================================================
//  KDTree::ComputeGatherNeighbourList
/// Computes and returns number of neighbour, 'Nneib', and the list
/// of neighbour ids, 'neiblist', for all particles inside cell 'c'.
/// Includes all particles in the selected cell, plus all particles
/// contained in adjacent cells (including diagonal cells).
/// Wrapper around the true implementation inside KDTree
//=============================================================================
template <int ndim, template<int> class ParticleType, template<int> class TreeCell>
int KDTree<ndim,ParticleType,TreeCell>::ComputeGatherNeighbourList
(const ParticleType<ndim> *partdata,  ///< [in] Particle data array
 const TreeCell<ndim> *cellptr,       ///< [in] Pointer to current cell
 const FLOAT hmax,                    ///< [in] Maximum smoothing length
 const int Nneibmax,                  ///< [in] Max. no. of neighbours
 int &Nneib,                          ///< [inout] No. of neighbours
 int *neiblist)                       ///< [out] List of neighbour i.d.s
{
  int cc;                             // Cell counter
  int i;                              // Particle id
  int j;                              // Aux. particle counter
  int k;                              // Neighbour counter
  int Ntemp = Nneib;                  // Temporary neighbour counter
  FLOAT dr[ndim];                     // Relative position vector
  FLOAT drsqd;                        // Distance squared
  FLOAT gatherboxmin[ndim];           // Minimum gather neighbour box
  FLOAT gatherboxmax[ndim];           // Maximum gather neighbour box
  FLOAT hrangemaxsqd;                 // Maximum SPH kernel extent
  FLOAT rc[ndim];                     // Position of cell

  // Exit immediately if we have overflowed the neighbour list buffer
  if (Nneib == -1) return -1;

  hrangemaxsqd = pow(cellptr->rmax + kernrange*hmax,2);
  for (k=0; k<ndim; k++) rc[k] = cellptr->rcell[k];
  for (k=0; k<ndim; k++) gatherboxmin[k] = cellptr->bbmin[k] - kernrange*hmax;
  for (k=0; k<ndim; k++) gatherboxmax[k] = cellptr->bbmax[k] + kernrange*hmax;


  // Start with root cell and walk through entire tree
  cc = 0;

  //===========================================================================
  while (cc < Ncell) {

    // Check if bounding boxes overlap with each other
    //-------------------------------------------------------------------------
    if (BoxOverlap(gatherboxmin,gatherboxmax,
        celldata[cc].bbmin,celldata[cc].bbmax)) {

      // If not a leaf-cell, then open cell to first child cell
      if (celldata[cc].level != ltot)
        cc++;

      else if (celldata[cc].N == 0)
        cc = celldata[cc].cnext;

      // If leaf-cell, add particles to list
      else if (celldata[cc].level == ltot && Ntemp + Nleafmax < Nneibmax) {
        i = celldata[cc].ifirst;
        while (i != -1) {
          neiblist[Ntemp++] = i;
          if (i == celldata[cc].ilast) break;
          i = inext[i];
        };
        cc = celldata[cc].cnext;
      }

      // If leaf-cell, but we've run out of memory, return with error-code (-1)
      else if (celldata[cc].level == ltot && Ntemp + Nleafmax >= Nneibmax)
    	return -1;

    }

    // If not in range, then open next cell
    //-------------------------------------------------------------------------
    else
      cc = celldata[cc].cnext;

  };
  //===========================================================================


  // Now, trim the list to remove particles that are definitely not neighbours
  //hrangemax = hrangemax*hrangemax;
  for (j=Nneib; j<Ntemp; j++) {
    i = neiblist[j];
    if (partdata[i].itype == dead) continue;
    for (k=0; k<ndim; k++) dr[k] = partdata[i].r[k] - rc[k];
    drsqd = DotProduct(dr,dr,ndim);
    if (drsqd < hrangemaxsqd) neiblist[Nneib++] = i;
  }


  return Nneib;
}



//=============================================================================
//  KDTree::ComputeNeighbourList
/// Computes and returns number of neighbour, 'Nneib', and the list
/// of neighbour ids, 'neiblist', for all particles inside cell 'c'.
/// Includes all particles in the selected cell, plus all particles
/// contained in adjacent cells (including diagonal cells).
/// Wrapper around the true implementation inside KDTree.
/// If allocated memory array containing neighbour ids (neiblist) overflows,
/// return with error code (-1) in order to reallocate more memory.
//=============================================================================
template <int ndim, template<int> class ParticleType, template<int> class TreeCell>
int KDTree<ndim,ParticleType,TreeCell>::ComputeNeighbourList
(const ParticleType<ndim> *partdata,  ///< [in] Particle data array
 const TreeCell<ndim> *cellptr,       ///< [in] Cell pointer
 const int Nneibmax,                  ///< [in] Max. no. of neighbours
 int &Nneib,                          ///< [inout] No. of neighbours
 int *neiblist)                       ///< [out] List of neighbour i.d.s
{
  int cc;                             // Cell counter
  int i;                              // Particle id
  int j;                              // Aux. particle counter
  int k;                              // Neighbour counter
  int Ntemp = Nneib;                  // Temp. no. of neighbouts
  FLOAT dr[ndim];                     // Relative position vector
  FLOAT drsqd;                        // Distance squared
  FLOAT rc[ndim];                     // Position of cell
  FLOAT hrangemaxsqd;                 // Maximum kernel extent (squared)
  FLOAT rmax;                         // Max. extent of particles from cell COM

  // Exit immediately if we have overflowed the neighbour list buffer
  if (Nneib == -1) return -1;

  for (k=0; k<ndim; k++) rc[k] = cellptr->r[k];
  hrangemaxsqd = pow(cellptr->rmax + kernrange*cellptr->hmax,2);
  rmax = cellptr->rmax;

  // Start with root cell and walk through entire tree
  cc = 0;


  //===========================================================================
  while (cc < Ncell) {

    for (k=0; k<ndim; k++) dr[k] = celldata[cc].rcell[k] - rc[k];
    drsqd = DotProduct(dr,dr,ndim);

    // Check if bounding boxes overlap with each other
    //-------------------------------------------------------------------------
    if (BoxOverlap(cellptr->bbmin,cellptr->bbmax,
                   celldata[cc].hboxmin,celldata[cc].hboxmax) ||
        BoxOverlap(cellptr->hboxmin,cellptr->hboxmax,
	                 celldata[cc].bbmin,celldata[cc].bbmax)) {

      // If not a leaf-cell, then open cell to first child cell
      if (celldata[cc].level != ltot)
        cc++;

      else if (celldata[cc].N == 0)
        cc = celldata[cc].cnext;

      // If leaf-cell, add particles to list
      else if (celldata[cc].level == ltot && Ntemp + Nleafmax < Nneibmax) {
        i = celldata[cc].ifirst;
        while (i != -1) {
          neiblist[Ntemp++] = i;
          if (i == celldata[cc].ilast) break;
          i = inext[i];
        };
        cc = celldata[cc].cnext;
      }

      // If leaf-cell, but we've run out of memory, return with error-code (-1)
      else if (celldata[cc].level == ltot && Ntemp + Nleafmax >= Nneibmax)
        return -1;

    }

    // If not in range, then open next cell
    //-------------------------------------------------------------------------
    else
      cc = celldata[cc].cnext;
  };
  //===========================================================================


  // Now, trim the list to remove particles that are definitely not neighbours
  for (j=Nneib; j<Ntemp; j++) {
    i = neiblist[j];
    if (partdata[i].itype == dead) continue;
    for (k=0; k<ndim; k++) dr[k] = partdata[i].r[k] - rc[k];
    drsqd = DotProduct(dr,dr,ndim);
    if (drsqd < hrangemaxsqd || drsqd <
        (rmax + kernrange*partdata[i].h)*(rmax + kernrange*partdata[i].h));
      neiblist[Nneib++] = i;
  }


  return Nneib;
}



//=============================================================================
//  KDTree::ComputeGravityInteractionList
/// Computes and returns number of SPH neighbours (Nneib), direct sum particles
/// (Ndirect) and number of cells (Ngravcell), including lists of ids, from
/// the gravity tree walk for active particles inside cell c.
/// Currently defaults to the geometric opening criteria.
/// If any of the interactions list arrays (neiblist,directlist,gravcelllist)
/// overflow, return with error code (-1) to reallocate more memory.
//=============================================================================
template <int ndim, template<int> class ParticleType, template<int> class TreeCell>
int KDTree<ndim,ParticleType,TreeCell>::ComputeGravityInteractionList
(const ParticleType<ndim> *partdata,  ///< [in] Particle data array
 const TreeCell<ndim> *cellptr,       ///< [in] Pointer to cell
 const FLOAT macfactor,               ///< [in] Gravity MAC particle factor
 const int Nneibmax,                  ///< [in] Max. no. of SPH neighbours
 const int Ndirectmax,                ///< [in] Max. no. of direct-sum neibs
 const int Ngravcellmax,              ///< [in] Max. no. of cell interactions
 int &Nneib,                          ///< [out] No. of SPH neighbours
 int &Ndirect,                        ///< [out] No. of direct-sum neighbours
 int &Ngravcell,                      ///< [out] No. of cell interactions
 int *neiblist,                       ///< [out] List of SPH neighbour ids
 int *directlist,                     ///< [out] List of direct-sum neib ids
 TreeCell<ndim> **gravcelllist)       ///< [out] List of cell ids
{
  int cc;                             // Cell counter
  int i;                              // Particle id
  int j;                              // Aux. particle counter
  int k;                              // Neighbour counter
  int Nneibtemp = 0;                  // Aux. counter
  FLOAT dr[ndim];                     // Relative position vector
  FLOAT drsqd;                        // Distance squared
  FLOAT rc[ndim];                     // Position of cell
  FLOAT hrangemax;                    // Maximum kernel extent
  FLOAT rmax;                         // Radius of sphere containing particles

  // Make local copies of important cell properties
  for (k=0; k<ndim; k++) rc[k] = cellptr->rcell[k];
  hrangemax = cellptr->rmax + kernrange*cellptr->hmax;
  rmax = cellptr->rmax;

  // Start with root cell and walk through entire tree
  cc = 0;
  Nneib = 0;
  Ndirect = 0;
  Ngravcell = 0;


  // Walk through all cells in tree to determine particle and cell
  // interaction lists
  //===========================================================================
  while (cc < Ncell) {

    for (k=0; k<ndim; k++) dr[k] = celldata[cc].rcell[k] - rc[k];
    drsqd = DotProduct(dr,dr,ndim);


    // Check if bounding boxes overlap with each other
    //-------------------------------------------------------------------------
    if (BoxOverlap(cellptr->bbmin,cellptr->bbmax,
                   celldata[cc].hboxmin,celldata[cc].hboxmax) ||
        BoxOverlap(cellptr->hboxmin,cellptr->hboxmax,
                   celldata[cc].bbmin,celldata[cc].bbmax)) {

      // If not a leaf-cell, then open cell to first child cell
      if (celldata[cc].level != ltot)
        cc++;

      else if (celldata[cc].N == 0)
        cc = celldata[cc].cnext;

      // If leaf-cell, add particles to list
      else if (celldata[cc].level == ltot && Nneib + Nleafmax <= Nneibmax) {
        i = celldata[cc].ifirst;
        while (i != -1) {
          neiblist[Nneib++] = i;
          if (i == celldata[cc].ilast) break;
          i = inext[i];
        };
        cc = celldata[cc].cnext;
      }

      // If leaf-cell, but we've run out of memory, return with error-code (-1)
      else if (celldata[cc].level == ltot && Nneib + Nleafmax > Nneibmax)
    	return -1;

    }

    // Check if cell is far enough away to use the COM approximation
    //-------------------------------------------------------------------------
    else if (drsqd > celldata[cc].cdistsqd && drsqd > celldata[cc].mac*macfactor
              && celldata[cc].N > 0) {

      // If cell is a leaf-cell with only one particle, more efficient to
      // compute the gravitational contribution from the particle than the cell
      if (celldata[cc].level == ltot && celldata[cc].N == 1 &&
          Ndirect + Nneib < Ndirectmax)
        directlist[Ndirect++] = celldata[cc].ifirst;
      else if (Ngravcell < Ngravcellmax)
        gravcelllist[Ngravcell++] = &(celldata[cc]);
      else
        return -2;
      cc = celldata[cc].cnext;

    }

    // If cell is too close, open cell to interogate children cells.
    // If cell is too close and a leaf cell, then add particles to direct list.
    //-------------------------------------------------------------------------
    else if (!(drsqd > celldata[cc].cdistsqd && drsqd > celldata[cc].mac*macfactor )
	     && celldata[cc].N > 0) {

      // If not a leaf-cell, then open cell to first child cell
      if (celldata[cc].level != ltot)
         cc++;

      // If leaf-cell, add particles to list
      else if (celldata[cc].level == ltot && Ndirect + Nleafmax <= Ndirectmax) {
        i = celldata[cc].ifirst;
        while (i != -1) {
          directlist[Ndirect++] = i;
          if (i == celldata[cc].ilast) break;
          i = inext[i];
        };
        cc = celldata[cc].cnext;
      }

      // If leaf-cell, but we've run out of memory, return with error-code (-1)
      else if (celldata[cc].level == ltot && Ndirect + Nleafmax > Ndirectmax)
        return -3;

    }

    // If not in range, then open next cell
    //-------------------------------------------------------------------------
    else
      cc = celldata[cc].cnext;

  };
  //===========================================================================


  // Now, trim the list to remove particles that are definitely not neighbours.
  // If not an SPH neighbour, then add to direct gravity sum list.
  hrangemax = hrangemax*hrangemax;
  for (j=Nneibtemp; j<Nneib; j++) {
    i = neiblist[j];
    if (partdata[i].itype == dead) continue;
    for (k=0; k<ndim; k++) dr[k] = partdata[i].r[k] - rc[k];
    drsqd = DotProduct(dr,dr,ndim);
    if (drsqd < hrangemax || drsqd <
        (rmax + kernrange*partdata[i].h)*(rmax + kernrange*partdata[i].h))
      neiblist[Nneibtemp++] = i;
    else if (Ndirect + Nneibtemp < Ndirectmax)
      directlist[Ndirect++] = i;
    else
     return -3;
  }
  Nneib = Nneibtemp;


  return 1;
}



//=============================================================================
//  KDTree::ComputeStarGravityInteractionList
/// Computes and returns number of SPH neighbours (Nneib), direct sum particles
/// (Ndirect) and number of cells (Ngravcell), including lists of ids, from
/// the gravity tree walk for active particles inside cell c.
/// Currently defaults to the geometric opening criteria.
/// If any of the interactions list arrays (neiblist,directlist,gravcelllist)
/// overflow, return with error code (-1) to reallocate more memory.
//=============================================================================
template <int ndim, template<int> class ParticleType, template<int> class TreeCell>
int KDTree<ndim,ParticleType,TreeCell>::ComputeStarGravityInteractionList
(NbodyParticle<ndim> *star,         ///< [in] Nbody particle
 FLOAT macfactor,                   ///< [in] Gravity MAC factor
 int Nneibmax,                      ///< [in] Max. no. of SPH neighbours
 int Ndirectmax,                    ///< [in] Max. no. of direct-sum neighbours
 int Ngravcellmax,                  ///< [in] Max. no. of cell interactions
 int &Nneib,                        ///< [out] No. of SPH neighbours
 int &Ndirect,                      ///< [out] No. of direct-sum neighbours
 int &Ngravcell,                    ///< [out] No. of cell interactions
 int *neiblist,                     ///< [out] List of SPH neighbour ids
 int *directlist,                   ///< [out] List of direct-sum neighbour ids
 TreeCell<ndim> **gravcelllist,   ///< [out] List of cell ids
 ParticleType<ndim> *partdata)      ///< [in] Particle data array
{
  int cc;                           // Cell counter
  int i;                            // Particle id
  int k;                            // Neighbour counter
  FLOAT dr[ndim];                   // Relative position vector
  FLOAT drsqd;                      // Distance squared
  FLOAT hrangemax;                  // Maximum kernel extent
  FLOAT rs[ndim];                   // Position of star

  // Make local copies of important cell properties
  for (k=0; k<ndim; k++) rs[k] = star->r[k];
  hrangemax = kernrange*star->h;

  // Start with root cell and walk through entire tree
  cc = 0;
  Nneib = 0;
  Ndirect = 0;
  Ngravcell = 0;


  // Walk through all cells in tree to determine particle and cell
  // interaction lists
  //===========================================================================
  while (cc < Ncell) {

    for (k=0; k<ndim; k++) dr[k] = celldata[cc].rcell[k] - rs[k];
    drsqd = DotProduct(dr,dr,ndim);


    // Check if cells contain SPH neighbours
    //-------------------------------------------------------------------------
    if (drsqd < pow(0.5*hrangemax + celldata[cc].rmax + 0.5*kernrange*celldata[cc].hmax,2)) {

      // If not a leaf-cell, then open cell to first child cell
      if (celldata[cc].level != ltot)
        cc++;

      // If leaf-cell, add particles to list
      else if (celldata[cc].level == ltot && Nneib + Nleafmax <= Nneibmax) {
        i = celldata[cc].ifirst;
        while (i != -1) {
          if (partdata[i].itype != dead) neiblist[Nneib++] = i;
          if (i == celldata[cc].ilast) break;
          i = inext[i];
        };
        cc = celldata[cc].cnext;
      }

      // If leaf-cell, but we've run out of memory, return with error-code (-1)
      else if (celldata[cc].level == ltot && Nneib + Nleafmax > Nneibmax)
        return -1;

    }

    // Check if cell is far enough away to use the COM approximation
    //-------------------------------------------------------------------------
    else if (drsqd > celldata[cc].cdistsqd && celldata[cc].N > 0) {

      // If cell is a leaf-cell with only one particle, more efficient to
      // compute the gravitational contribution from the particle than the cell
      if (celldata[cc].level == ltot && celldata[cc].N == 1 &&
          Ndirect + Nneib < Ndirectmax) {
        if (partdata[celldata[cc].ifirst].itype != dead)
            directlist[Ndirect++] = celldata[cc].ifirst;
      }
      else if (Ngravcell < Ngravcellmax && celldata[cc].N > 0)
        gravcelllist[Ngravcell++] = &(celldata[cc]);
      else
        return -1;
      cc = celldata[cc].cnext;

    }

    // If cell is too close, open cell to interogate children cells.
    // If cell is too close and a leaf cell, then add particles to direct list.
    //-------------------------------------------------------------------------
    else if (drsqd <= celldata[cc].cdistsqd && celldata[cc].N > 0) {

      // If not a leaf-cell, then open cell to first child cell
      if (celldata[cc].level != ltot)
         cc++;

      // If leaf-cell, add particles to list
      else if (celldata[cc].level == ltot && Ndirect + Nleafmax <= Ndirectmax) {
        i = celldata[cc].ifirst;
        while (i != -1) {
          if (partdata[i].itype != dead) directlist[Ndirect++] = i;
          if (i == celldata[cc].ilast) break;
          i = inext[i];
        };
        cc = celldata[cc].cnext;
      }

      // If leaf-cell, but we've run out of memory, return with error-code (-1)
      else if (celldata[cc].level == ltot && Ndirect + Nleafmax > Ndirectmax)
        return -1;

    }

    // If not in range, then open next cell
    //-------------------------------------------------------------------------
    else
      cc = celldata[cc].cnext;

  };
  //===========================================================================


  return 1;
}



//=============================================================================
//  KDTree::ComputeCellMonopoleForces
/// Compute the force on particle 'parti' due to all cells obtained in the
/// gravity tree walk.  Uses only monopole moments (i.e. COM) of the cell.
//=============================================================================
template <int ndim, template<int> class ParticleType, template<int> class TreeCell>
void KDTree<ndim,ParticleType,TreeCell>::ComputeCellMonopoleForces
(FLOAT &gpot,                       ///< [inout] Grav. potential
 FLOAT agrav[ndim],                 ///< [inout] Acceleration array
 FLOAT rp[ndim],                    ///< [in] Position of point
 int Ngravcell,                     ///< [in] No. of tree cells in list
 TreeCell<ndim> **gravcelllist)   ///< [in] List of tree cell ids
{
  int cc;                           // Aux. cell counter
  int k;                            // Dimension counter
  FLOAT dr[ndim];                   // Relative position vector
  FLOAT drsqd;                      // Distance squared
  FLOAT invdrmag;                   // 1 / distance
  FLOAT invdrsqd;                   // 1 / drsqd
  FLOAT invdr3;                     // 1 / dist^3
  FLOAT mc;                         // Mass of cell
  TreeCell<ndim> *cellptr;          // Pointer to gravity tree cell

  // Loop over all neighbouring particles in list
  //---------------------------------------------------------------------------
  for (cc=0; cc<Ngravcell; cc++) {
    cellptr = gravcelllist[cc];

    mc = cellptr->m;
    for (k=0; k<ndim; k++) dr[k] = cellptr->r[k] - rp[k];
    drsqd = DotProduct(dr,dr,ndim) + small_number;
    invdrsqd = 1.0/drsqd;
    invdrmag = sqrt(invdrsqd);
    invdr3 = invdrsqd*invdrmag;

    gpot += mc*invdrmag;
    for (k=0; k<ndim; k++) agrav[k] += mc*dr[k]*invdr3;

  }
  //---------------------------------------------------------------------------

  return;
}



//=============================================================================
//  KDTree::ComputeCellQuadrupoleForces
/// Compute the force on particle 'parti' due to all cells obtained in the
/// gravity tree walk including the quadrupole moment correction term.
//=============================================================================
template <int ndim, template<int> class ParticleType, template<int> class TreeCell>
void KDTree<ndim,ParticleType,TreeCell>::ComputeCellQuadrupoleForces
(FLOAT &gpot,                       ///< [inout] Grav. potential
 FLOAT agrav[ndim],                 ///< [inout] Acceleration array
 FLOAT rp[ndim],                    ///< [in] Position of point
 int Ngravcell,                     ///< [in] No. of tree cells in list
 TreeCell<ndim> **gravcelllist)   ///< [in] List of tree cell ids
{
  int cc;                           // Aux. cell counter
  int k;                            // Dimension counter
  FLOAT dr[ndim];                   // Relative position vector
  FLOAT drsqd;                      // Distance squared
  FLOAT invdrsqd;                   // 1 / drsqd
  FLOAT invdrmag;                   // 1 / distance
  FLOAT invdr5;                     // 1 / distance^5
  FLOAT qfactor;                    // Constant factor for optimisation
  FLOAT qscalar;                    // Quadrupole moment scalar quantity
  TreeCell<ndim> *cellptr;           // Pointer to gravity tree cell


  // Loop over all neighbouring particles in list
  //---------------------------------------------------------------------------
  for (cc=0; cc<Ngravcell; cc++) {
    cellptr = gravcelllist[cc];

    for (k=0; k<ndim; k++) dr[k] = cellptr->r[k] - rp[k];
    drsqd = DotProduct(dr,dr,ndim) + small_number;
    invdrsqd = 1.0/drsqd;
    invdrmag = sqrt(invdrsqd);
    invdr5 = invdrsqd*invdrsqd*invdrmag;

    // First add monopole term for acceleration
    for (k=0; k<ndim; k++)
      agrav[k] += cellptr->m*dr[k]*invdrsqd*invdrmag;

    // Now add quadrupole moment terms depending on dimensionality
    if (ndim == 3) {
      qscalar = cellptr->q[0]*dr[0]*dr[0] + cellptr->q[2]*dr[1]*dr[1] -
        (cellptr->q[0] + cellptr->q[2])*dr[2]*dr[2] +
         2.0*(cellptr->q[1]*dr[0]*dr[1] + cellptr->q[3]*dr[0]*dr[2] +
         cellptr->q[4]*dr[1]*dr[2]);
      qfactor = 2.5*qscalar*invdr5*invdrsqd;
      agrav[0] +=
        (cellptr->q[0]*dr[0] + cellptr->q[1]*dr[1] + cellptr->q[3]*dr[2])*invdr5
         - qfactor*dr[0];
      agrav[1] +=
        (cellptr->q[1]*dr[0] + cellptr->q[2]*dr[1] + cellptr->q[4]*dr[2])*invdr5
         - qfactor*dr[1];
      agrav[2] +=
        (cellptr->q[3]*dr[0] + cellptr->q[4]*dr[1] -
         (cellptr->q[0] + cellptr->q[2])*dr[2])*invdr5 - qfactor*dr[2];
      gpot += cellptr->m*invdrmag + 0.5*qscalar*invdr5;
    }
    else if (ndim == 2) {
      qscalar = cellptr->q[0]*dr[0]*dr[0] + cellptr->q[2]*dr[1]*dr[1] +
        2.0*cellptr->q[1]*dr[0]*dr[1];
      qfactor = 2.5*qscalar*invdr5*invdrsqd;
      agrav[0] += (cellptr->q[0]*dr[0] + cellptr->q[1]*dr[1])*invdr5 -
        qfactor*dr[0];
      agrav[1] += (cellptr->q[1]*dr[0] + cellptr->q[2]*dr[1])*invdr5 -
        qfactor*dr[1];
      gpot += cellptr->m*invdrmag + 0.5*qscalar*invdr5;
    }

  }
  //---------------------------------------------------------------------------


  return;
}



//=============================================================================
//  KDTree::ComputeFastMonopoleForces
/// Compute the force on particle 'parti' due to all cells obtained in the
/// gravity tree walk.  Uses only monopole moments (i.e. COM) of the cell.
//=============================================================================
template <int ndim, template<int> class ParticleType, template<int> class TreeCell>
void KDTree<ndim,ParticleType,TreeCell>::ComputeFastMonopoleForces
(int Nactive,                       ///< [in] No. of active particles
 int Ngravcell,                     ///< [in] No. of tree cells in list
 TreeCell<ndim> **gravcelllist,     ///< [in] List of tree cell ids
 TreeCell<ndim> *cellptr,           ///< [in] Current cell pointer
 ParticleType<ndim> *activepart)    ///< [inout] Active SPH particle array
{
  int cc;                           // Aux. cell counter
  int j;                            // ..
  int k;                            // Dimension counter
  FLOAT ac[ndim];                   // ..
  FLOAT dr[ndim];                   // Relative position vector
  FLOAT drsqd;                      // Distance squared
  FLOAT invdrmag;                   // 1 / distance
  FLOAT invdrsqd;                   // 1 / drsqd
  FLOAT invdr3;                     // 1 / dist^3
  FLOAT mc;                         // Mass of cell
  FLOAT q[6];                       // Local copy of quadrupole moment
  FLOAT dphi[3];                    // ..
  FLOAT cellpot;                    // ..
  FLOAT rc[ndim];                   // ..

  for (k=0; k<ndim; k++) rc[k] = cellptr->r[k];
  for (k=0; k<ndim; k++) ac[k] = 0.0;
  for (k=0; k<ndim; k++) dphi[k] = 0.0;
  for (k=0; k<6; k++) q[k] = 0;
  cellpot = 0.0;


  if (ndim == 3) {

    for (cc=0; cc<Ngravcell; cc++) {
#ifndef MPI_PARALLEL
      assert(cellptr->id != gravcelllist[cc]->id);
#endif
      mc = gravcelllist[cc]->m;
      for (k=0; k<ndim; k++) dr[k] = gravcelllist[cc]->r[k] - rc[k];
      drsqd = DotProduct(dr,dr,ndim);
      invdrsqd = 1.0/drsqd;
      invdrmag = sqrt(invdrsqd);
      invdr3 = invdrsqd*invdrmag;
      cellpot += mc*invdrmag;
      for (k=0; k<ndim; k++) ac[k] += mc*dr[k]*invdr3;
      for (k=0; k<ndim; k++) dphi[k] += mc*dr[k]*invdr3;
      q[0] += mc*(3.0*dr[0]*dr[0]*invdr3*invdrsqd - invdrsqd*invdrmag);
      q[1] += mc*(3.0*dr[0]*dr[1]*invdr3*invdrsqd);
      q[2] += mc*(3.0*dr[1]*dr[1]*invdr3*invdrsqd - invdrsqd*invdrmag);
      q[3] += mc*(3.0*dr[2]*dr[0]*invdr3*invdrsqd);
      q[4] += mc*(3.0*dr[2]*dr[1]*invdr3*invdrsqd);
      q[5] += mc*(3.0*dr[2]*dr[2]*invdr3*invdrsqd - invdrsqd*invdrmag);
    }

    for (j=0; j<Nactive; j++) {
      for (k=0; k<ndim; k++) dr[k] = activepart[j].r[k] - rc[k];
      activepart[j].agrav[0] += ac[0] + q[0]*dr[0] + q[1]*dr[1] + q[3]*dr[2];
      activepart[j].agrav[1] += ac[1] + q[1]*dr[0] + q[2]*dr[1] + q[4]*dr[2];
      activepart[j].agrav[2] += ac[2] + q[3]*dr[0] + q[4]*dr[1] + q[5]*dr[2];
      activepart[j].gpot +=
        cellpot + dphi[0]*dr[0] + dphi[1]*dr[1] + dphi[2]*dr[2];
    }

  }

  return;
}



//=============================================================================
//  KDTree::ComputeActiveCellList
/// Returns the number of cells containing active particles, 'Nactive', and
/// the i.d. list of cells contains active particles, 'celllist'
//=============================================================================
template <int ndim, template<int> class ParticleType, template<int> class TreeCell>
int KDTree<ndim,ParticleType,TreeCell>::ComputeActiveCellList
(TreeCell<ndim> **celllist)       ///< Cells id array containing active ptcls
{
  int c;                            // Cell counter
  int Nactive = 0;                  // No. of active leaf cells in tree

  for (c=0; c<Ncell; c++)
    if (celldata[c].Nactive > 0) celllist[Nactive++] = &celldata[c];

#ifdef MPI_PARALLEL
    for (c=Ncell; c<Ncell+Nimportedcell; c++)
      if (celldata[c].Nactive > 0) celllist[Nactive++] = &celldata[c];
#endif

  return Nactive;
}



#ifdef MPI_PARALLEL
//=============================================================================
//  KDTree::ComputeDistantGravityInteractionList
/// Computes and returns number of SPH neighbours (Nneib), direct sum particles
/// (Ndirect) and number of cells (Ngravcell), including lists of ids, from
/// the gravity tree walk for active particles inside cell c.
/// Currently defaults to the geometric opening criteria.
/// If any of the interactions list arrays (neiblist,directlist,gravcelllist)
/// overflow, return with error code (-1) to reallocate more memory.
//=============================================================================
template <int ndim, template<int> class ParticleType, template<int> class TreeCell>
int KDTree<ndim,ParticleType,TreeCell>::ComputeDistantGravityInteractionList
(const TreeCell<ndim> *cellptr,       ///< [in] Pointer to cell
 const FLOAT macfactor,               ///< [in] Gravity MAC particle factor
 const int Ngravcellmax,              ///< [in] Max. no. of cell interactions
 int Ngravcell,                       ///< [in] Current no. of cells in array
 TreeCell<ndim> **gravcelllist)      ///< [out] Array of pointers to cells
{
  int cc;                             // Cell counter
  int i;                              // Particle id
  int j;                              // Aux. particle counter
  int k;                              // Neighbour counter
  int Ngravcelltemp = Ngravcell;      // ..
  FLOAT dr[ndim];                     // Relative position vector
  FLOAT drsqd;                        // Distance squared
  FLOAT rc[ndim];                     // Position of cell
  FLOAT hrangemax;                    // Maximum kernel extent
  FLOAT rmax;                         // Radius of sphere containing particles

  // Make local copies of important cell properties
  for (k=0; k<ndim; k++) rc[k] = cellptr->rcell[k];
  hrangemax = cellptr->rmax + kernrange*cellptr->hmax;
  rmax = cellptr->rmax;

  // Start with root cell and walk through entire tree
  cc = 0;


  // Walk through all cells in tree to determine particle and cell
  // interaction lists
  //===========================================================================
  while (cc < Ncell) {

    for (k=0; k<ndim; k++) dr[k] = celldata[cc].rcell[k] - rc[k];
    drsqd = DotProduct(dr,dr,ndim);


    // Check if bounding boxes overlap with each other
    //-------------------------------------------------------------------------
    if (BoxOverlap(cellptr->bbmin,cellptr->bbmax,
                   celldata[cc].hboxmin,celldata[cc].hboxmax) ||
        BoxOverlap(cellptr->hboxmin,cellptr->hboxmax,
                   celldata[cc].bbmin,celldata[cc].bbmax)) {

      // If not a leaf-cell, then open cell to first child cell
      if (celldata[cc].level != ltot)
        cc++;

      else if (celldata[cc].N == 0)
        cc = celldata[cc].cnext;

      // If leaf-cell, add particles to list
      else if (celldata[cc].level == ltot) {
        return -1;
      }

    }

    // Check if cell is far enough away to use the COM approximation
    //-------------------------------------------------------------------------
    else if (drsqd > celldata[cc].cdistsqd && drsqd > celldata[cc].mac*macfactor
	     && celldata[cc].N > 0) {

<<<<<<< HEAD
      gravcelllist[Ngravcelltemp++] = &(celldata[cc]);
      cc = celldata[cc].cnext;
=======
      gravcelllist[Ngravcelltemp++] = &(kdcell[cc]);
      if (Ngravcelltemp>=Ngravcellmax) {
        ExceptionHandler::getIstance().raise("Too many interaction cells in disant gravity interaction list!!!");
      }
      cc = kdcell[cc].cnext;
>>>>>>> 05e65406

    }

    // If cell is too close, open cell to interogate children cells.
    // If cell is too close and a leaf cell, then add particles to direct list.
    //-------------------------------------------------------------------------
    else if (!(drsqd > celldata[cc].cdistsqd &&
	       drsqd > celldata[cc].mac*macfactor) && celldata[cc].N > 0) {

      // If not a leaf-cell, then open cell to first child cell
      if (celldata[cc].level != ltot)
         cc++;

      // If leaf-cell, add particles to list
      else
       	return -1;

    }

    // If not in range, then open next cell
    //-------------------------------------------------------------------------
    else
      cc = celldata[cc].cnext;

  };
  //===========================================================================

  return Ngravcelltemp;
}



//=================================================================================================
//  KDTree::ComputeHydroTreeCellOverlap
/// ...
//=================================================================================================
template <int ndim, template<int> class ParticleType, template<int> class TreeCell>
bool KDTree<ndim,ParticleType,TreeCell>::ComputeHydroTreeCellOverlap
(const TreeCell<ndim> *cellptr)     ///< [in] Pointer to cell
{
  int cc = 0;                       // Cell counter

  // Walk through all cells in tree to determine particle and cell interaction lists
  //===============================================================================================
  while (cc < Ncell) {

    // Check if bounding boxes overlap with each other
    //---------------------------------------------------------------------------------------------
    if (BoxOverlap(cellptr->bbmin,cellptr->bbmax,celldata[cc].hboxmin,celldata[cc].hboxmax) ||
        BoxOverlap(cellptr->hboxmin,cellptr->hboxmax,celldata[cc].bbmin,celldata[cc].bbmax)) {

      // If not a leaf-cell, then open cell to first child cell
      if (celldata[cc].level != ltot) cc++;

      // If cell contains no particle (dead leaf?) then move to next cell
      else if (celldata[cc].N == 0) cc = celldata[cc].cnext;

      // If cell is overlapping with any leaf, then flag overlap on return
      else if (celldata[cc].level == ltot) return true;

    }

    // If not in range, then open next cell
    //---------------------------------------------------------------------------------------------
    else
      cc = celldata[cc].cnext;

  };
  //===============================================================================================

  // If we've walked the entire tree wihout any leaf overlaps, flag no overlap
  return false;
}
#endif



#if defined(VERIFY_ALL)
//=================================================================================================
//  KDTree::ValidateTree
/// Performs various sanity and validation checks on KD-tree structure.
//=================================================================================================
template <int ndim, template<int> class ParticleType, template<int> class TreeCell>
void KDTree<ndim,ParticleType,TreeCell>::ValidateTree
(ParticleType<ndim> *partdata)      ///< Pointer to SPH class
{
  bool overlap_flag = false;        // Flag if cell bounding boxes overlap
  bool hmax_flag = false;           // Flag if ptcls have larger h than hmax
  bool kill_flag = false;
  int activecount;                  // Active particles in leaf cell
  int c;                            // Cell counter
  int cc;                           // Aux. cell counter
  int i;                            // Particle counter
  int j;                            // Aux. particle counter
  int l;                            // Tree level
  int leafcount;                    // Leaf cell counter
  int Nactivecount=0;               // Counter for total no. of active ptcls
  int Ncount=0;                     // Total particle counter
  int *ccount;                      // Array for counting cells
  int *lcount;                      // Array for counting ptcls on each level
  int *pcount;                      // Array for counting particles in tree
  TreeCell<ndim> cell;            // Local copy of KD-tree cell

  debug2("[KDTree::ValidateTree]");

  ccount = new int[Ncellmax];
  pcount = new int[Ntotmax];
  lcount = new int[ltot+1];
  for (i=0; i<Ntotmax; i++) pcount[i] = 0;
  for (c=0; c<Ncellmax; c++) ccount[c] = 0;
  for (l=0; l<ltot; l++) lcount[l] = 0;
  Ncount = 0;
  Nactivecount = 0;

  // Count how many times we enter a cell in a full tree walk
  c = 0;
  while (c < Ncell) {
    ccount[c]++;
    if (celldata[c].c1 != -1) c = celldata[c].c1;
    else c = celldata[c].cnext;
  }

  // Now check we enter all cells once and once only
  for (c=0; c<Ncell; c++) {
    if (ccount[c] != 1) {
      cout << "Error in cell walk count : " << ccount[c] << endl;
      PrintArray("ccount     : ",Ncell,ccount);
      exit(0);
    }
  }

  // Check inext linked list values and ids array are all valid
  for (i=ifirst; i<=ilast; i++) {
    if (!(ids[i] >= ifirst && ids[i] <= ilast)) {
      cout << "Problem with ids array : " << i << "   " << ids[i] << endl;
      exit(0);
    }
    if (!(inext[i] >= -1)) {
      cout << "Problem with inext linked lists : " << i << "   " << inext[i] << endl;
      exit(0);
    }
  }


  // Loop over all cells in tree
  //-----------------------------------------------------------------------------------------------
  for (c=0; c<Ncell; c++) {
    cell = celldata[c];
    activecount = 0;
    leafcount = 0;

    // Add particles from current level
    lcount[cell.level] += cell.N;

    // Check that particles are not in linked lists more than once
    if (cell.level == ltot) {
      i = cell.ifirst;
      while (i != -1) {
        pcount[i]++;
        leafcount++;
        Ncount++;
        if (partdata[i].active) activecount++;
        if (partdata[i].active) Nactivecount++;
        if (partdata[i].h > cell.hmax) {
          cout << "hmax flag error : " << c << "    "
               << partdata[i].h << "   " << cell.hmax << endl;
          exit(0);
        }
        if (i == cell.ilast) break;
        i = inext[i];
      }
      if (leafcount > Nleafmax) {
        cout << "Leaf particle count error : " << leafcount << "   " << Nleafmax << endl;
        exit(0);
      }
      if (activecount > leafcount) {
        cout << "Leaf particle count error : " << leafcount << "   " << Nleafmax << endl;
        exit(0);
      }
    }

    // Check that bounding boxes of cells on each level do not overlap each other
    for (cc=0; cc<Ncell; cc++) {
      if (c != cc && celldata[cc].level == cell.level) {
        if (ndim == 2) {
          if (cell.bbmin[0] < celldata[cc].bbmax[0] &&
              cell.bbmax[0] > celldata[cc].bbmin[0] &&
              cell.bbmin[1] < celldata[cc].bbmax[1] &&
              cell.bbmax[1] > celldata[cc].bbmin[1])
            overlap_flag = true;
        }
      }
      if (overlap_flag) {
        cout << "Brother/sister cell overlap error!! : " << c << "   " << cc << endl;
        exit(0);
      }
    }
  }
  //-----------------------------------------------------------------------------------------------

  // Check particles are included in the tree once and once only
  for (i=ifirst; i<=ilast; i++) {
    if (pcount[i] != 1) {
      cout << "Problem with child cell ptcl counter : " << i << "   " << pcount[i] << endl;
      kill_flag = true;
    }
  }

  // Check all particles accounted for
  if (Ncount != Ntot) {
    cout << "Ncount problem with KD-tree : " << Ncount << "   " << Ntot << endl;
    kill_flag = true;
  }

  // Check active particles don't exceed total number of particles
  if (Nactivecount > Ntot) {
    cout << "Nactivecount problem with KD-tree : " << Nactivecount << "   " << Ntot << endl;
    kill_flag = true;
  }

  // Check number of particles on all levels is consistent
  for (l=0; l<ltot; l++) {
    if (lcount[l] != Ntot) {
      cout << "Problem with SPH particles on level : " << l << "    "
           << lcount[l] << "    " << Ntot << endl;
      kill_flag = true;
    }
  }

  delete[] pcount;
  delete[] ccount;

  if (kill_flag) exit(0);

  return;
}
#endif



template class KDTree<1,GradhSphParticle,KDTreeCell>;
template class KDTree<2,GradhSphParticle,KDTreeCell>;
template class KDTree<3,GradhSphParticle,KDTreeCell>;
template class KDTree<1,SM2012SphParticle,KDTreeCell>;
template class KDTree<2,SM2012SphParticle,KDTreeCell>;
template class KDTree<3,SM2012SphParticle,KDTreeCell>;
template class KDTree<1,GodunovSphParticle,KDTreeCell>;
template class KDTree<2,GodunovSphParticle,KDTreeCell>;
template class KDTree<3,GodunovSphParticle,KDTreeCell>;<|MERGE_RESOLUTION|>--- conflicted
+++ resolved
@@ -2037,16 +2037,11 @@
     else if (drsqd > celldata[cc].cdistsqd && drsqd > celldata[cc].mac*macfactor
 	     && celldata[cc].N > 0) {
 
-<<<<<<< HEAD
       gravcelllist[Ngravcelltemp++] = &(celldata[cc]);
-      cc = celldata[cc].cnext;
-=======
-      gravcelllist[Ngravcelltemp++] = &(kdcell[cc]);
       if (Ngravcelltemp>=Ngravcellmax) {
         ExceptionHandler::getIstance().raise("Too many interaction cells in disant gravity interaction list!!!");
       }
-      cc = kdcell[cc].cnext;
->>>>>>> 05e65406
+      cc = celldata[cc].cnext;
 
     }
 
