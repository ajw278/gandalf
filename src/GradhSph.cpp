// ============================================================================
// GradhSph.cpp
// Contains all functions for calculating conservative 'grad-h' SPH quantities
// (See Springel & Hernquist (2002) and Price & Monaghan (2007).
// ============================================================================


#include <cstdio>
#include <cstring>
#include <cstdlib>
#include <iostream>
#include <math.h>
#include "Precision.h"
#include "Exception.h"
#include "Sph.h"
#include "SphKernel.h"
#include "SphParticle.h"
#include "Parameters.h"
#include "EOS.h"
#include "InlineFuncs.h"
using namespace std;



// ============================================================================
// GradhSph::GradhSph
// ============================================================================
template <typename kernelclass>
GradhSph<kernelclass>::GradhSph(int ndimaux, int vdimaux, int bdimaux, int hydro_forces_aux,
	    int self_gravity_aux, FLOAT alpha_visc_aux, FLOAT beta_visc_aux,
	    FLOAT h_fac_aux, FLOAT h_converge_aux, aviscenum avisc_aux,
	    acondenum acond_aux, string gas_eos_aux, string KernelName):
  Sph(ndimaux, vdimaux, bdimaux, hydro_forces_aux,
		    self_gravity_aux, alpha_visc_aux, beta_visc_aux,
		    h_fac_aux, h_converge_aux, avisc_aux,
		    acond_aux, gas_eos_aux, KernelName),
  kern(kernelclass(ndimaux, KernelName))
{
  allocated = false;
  Nsph = 0;
  Nsphmax = 0;
  kernp = &kern;
}



// ============================================================================
// GradhSph::~GradhSph
// ============================================================================
template <typename kernelclass>
GradhSph<kernelclass>::~GradhSph()
{
}



// ============================================================================
// GradhSph::ComputeH
// Compute the value of the smoothing length of particle 'i' by iterating  
// the relation : h = h_fac*(m/rho)^(1/ndim).
// Uses the previous value of h as a starting guess and then uses either 
// a Newton-Rhapson solver, or fixed-point iteration, to converge on the 
// correct value of h.  The maximum tolerance used for deciding whether the 
// iteration has converged is given by the 'h_converge' parameter.
// ============================================================================
template <typename kernelclass>
int GradhSph<kernelclass>::ComputeH
(int i,                                 // id of particle
 int Nneib,                             // No. of potential neighbours
 FLOAT *m,                              // Array of neib. masses
 FLOAT *drsqd,                          // Array of neib. distances (squared)
 SphParticle &parti)                    // Particle i data
{
  int j;                                // Neighbour id
  int jj;                               // Aux. neighbour counter
  int k;                                // Dimension counter
  int iteration = 0;                    // h-rho iteration counter
  int iteration_max = 30;               // Max. no of iterations
  FLOAT h_max = big_number;             // Max. allowed value of h
  FLOAT h_lower_bound = 0.0;            // Lower bound on h
  FLOAT h_upper_bound = big_number;     // Upper bound on h
  FLOAT invhsqd;                        // (1 / h)^2
  FLOAT ssqd;                           // Kernel parameter squared, (r/h)^2


  // Main smoothing length iteration loop
  // ==========================================================================
  do {

    // Initialise all variables for this value of h
    iteration++;
    parti.invh = (FLOAT) 1.0/parti.h;
    parti.rho = (FLOAT) 0.0;
    parti.invomega = (FLOAT) 0.0;
    parti.zeta = (FLOAT) 0.0;
    parti.hfactor = pow(parti.invh,ndim);
    invhsqd = parti.invh*parti.invh;

    // Loop over all nearest neighbours in list to calculate 
    // density, omega and zeta.
    // ------------------------------------------------------------------------
    for (j=0; j<Nneib; j++) {
      ssqd = drsqd[j]*invhsqd;
      parti.rho += m[j]*parti.hfactor*kern.w0_s2(ssqd);
      parti.invomega += m[j]*parti.hfactor*parti.invh*kern.womega_s2(ssqd);
      parti.zeta += m[j]*invhsqd*kern.wzeta_s2(ssqd);
    }
    // ------------------------------------------------------------------------

    if (parti.rho > (FLOAT) 0.0) parti.invrho = (FLOAT) 1.0/parti.rho;

    // If h changes below some fixed tolerance, exit iteration loop
    if (parti.rho > (FLOAT) 0.0 && parti.h > h_lower_bound &&
    		fabs(parti.h - h_fac*pow(parti.m*parti.invrho,
    				invndim)) < h_converge) break;

    // Use fixed-point iteration, i.e. h_new = h_fac*(m/rho_old)^(1/ndim), 
    // for now.  If this does not converge in a reasonable number of 
    // iterations (iteration_max), then assume something is wrong and switch 
    // to a bisection method, which should be guaranteed to converge, 
    // albeit much more slowly.  (N.B. will implement Newton-Raphson soon)
    // ------------------------------------------------------------------------
    if (iteration < iteration_max)
      parti.h = h_fac*pow(parti.m*parti.invrho,invndim);

    else if (iteration == iteration_max)
      parti.h = (FLOAT) 0.5*(h_lower_bound + h_upper_bound);

    else if (iteration < 5*iteration_max) {
      if (parti.rho < small_number ||
	  parti.rho*pow(parti.h,ndim) > pow(h_fac,ndim)*parti.m)
	h_upper_bound = parti.h;
      else 
	h_lower_bound = parti.h;
      parti.h = (FLOAT) 0.5*(h_lower_bound + h_upper_bound);
    }

    else {
      string message = "Problem with convergence of h-rho iteration";
      ExceptionHandler::getIstance().raise(message);
    }

    // If the smoothing length is too large for the neighbour list, exit 
    // routine and flag neighbour list error in order to generate a larger
    // neighbour list (not properly implemented yet).
    if (parti.h > h_max) return 0;
    
  } while (parti.h > h_lower_bound && parti.h < h_upper_bound);
  // ==========================================================================


  // Normalise all SPH sums correctly
  parti.h = h_fac*pow(parti.m*parti.invrho,invndim);
  parti.invh = (FLOAT) 1.0/parti.h;
  parti.invomega = (FLOAT) 1.0 + invndim*parti.h*parti.invomega*parti.invrho;
  parti.invomega = (FLOAT) 1.0/parti.invomega;
  parti.zeta = -invndim*parti.h*parti.zeta*parti.invrho*parti.invomega;

  // Set important thermal variables here
  parti.u = eos->SpecificInternalEnergy(parti);
  parti.sound = eos->SoundSpeed(parti);
  parti.hfactor = pow(parti.invh,ndim+1);
  parti.pfactor = eos->Pressure(parti)*parti.invrho*
    parti.invrho*parti.invomega;
  parti.div_v = (FLOAT) 0.0;
  

  return 1;
}



// ============================================================================
// GradhSph::ComputeSphNeibForces
// Compute SPH neighbour force pairs for 
// (i) All neighbour interactions of particle i with i.d. j > i,
// (ii) Active neighbour interactions of particle j with i.d. j > i
// (iii) All inactive neighbour interactions of particle i with i.d. j < i.
// This ensures that all particle-particle pair interactions are only 
// computed once only for efficiency.
// ============================================================================
template <typename kernelclass>
void GradhSph<kernelclass>::ComputeSphNeibForces
(int i,                                 // id of particle
 int Nneib,                             // No. of neighbours in neibpart array
 int *neiblist,                         // id of gather neighbour in neibpart
 FLOAT *drmag,                          // Distances of gather neighbours
 FLOAT *invdrmag,                       // Inverse distances of gather neibs
 FLOAT *dr,                             // Position vector of gather neibs
 SphParticle &parti,                    // Particle i data
 SphParticle *neibpart)                 // Neighbour particle data
{
  int j;                                // Neighbour list id
  int jj;                               // Aux. neighbour counter
  int k;                                // Dimension counter
  FLOAT draux[ndimmax];                 // Relative position vector
  FLOAT dv[ndimmax];                    // Relative velocity vector
  FLOAT dvdr;                           // Dot product of dv and dr
  FLOAT wkerni;                         // Value of w1 kernel function
  FLOAT wkernj;                         // Value of w1 kernel function
  FLOAT vsignal;                        // Signal velocity
  FLOAT paux;                           // Aux. pressure force variable
  FLOAT uaux;                           // Aux. internal energy variable
  FLOAT winvrho;                        // 0.5*(wkerni + wkernj)*invrhomean


  // Compute hydro forces
  // ==========================================================================
  if (hydro_forces == 1) {

    // Loop over all potential neighbours in the list
    // ------------------------------------------------------------------------
    for (jj=0; jj<Nneib; jj++) {
      j = neiblist[jj];
      wkerni = parti.hfactor*kern.w1(drmag[jj]*parti.invh);
      wkernj = neibpart[j].hfactor*kern.w1(drmag[jj]*neibpart[j].invh);

      for (k=0; k<ndim; k++) draux[k] = dr[jj*ndim + k];
      for (k=0; k<ndim; k++) dv[k] = neibpart[j].v[k] - parti.v[k];
      dvdr = DotProduct(dv,draux,ndim);

      // Add contribution to velocity divergence
      parti.div_v -= neibpart[j].m*dvdr*wkerni;
      neibpart[j].div_v -= parti.m*dvdr*wkernj;

      // Main SPH pressure force term
      paux = parti.pfactor*wkerni + neibpart[j].pfactor*wkernj;
      
      // Add dissipation terms (for approaching particle pairs)
      // ----------------------------------------------------------------------
      if (dvdr < (FLOAT) 0.0) {

    	winvrho = (FLOAT) 0.25*(wkerni + wkernj)*
	  (parti.invrho + neibpart[j].invrho);
	
        // Artificial viscosity term
        if (avisc == mon97) {
          vsignal = parti.sound + neibpart[j].sound - beta_visc*dvdr;
          paux -= (FLOAT) alpha_visc*vsignal*dvdr*winvrho;
          uaux = (FLOAT) 0.5*alpha_visc*vsignal*dvdr*dvdr*winvrho;
          parti.dudt -= neibpart[j].m*uaux;
          neibpart[j].dudt -= parti.m*uaux;
        }

        // Artificial conductivity term
<<<<<<< HEAD
        if (acond == wadsley2008) {
	      uaux = (FLOAT) 0.5*dvdr*(neibpart[j].u - parti.u)*
	    		  (parti.invrho*wkerni + neibpart[j].invrho*wkernj);
	      parti.dudt += neibpart[j].m*uaux;
	      neibpart[j].dudt -= parti.m*uaux;
=======
        if (acond == "wadsley2008") {
          uaux = (FLOAT) 0.5*dvdr*(neibpart[j].u - parti.u)*
	    (parti.invrho*wkerni + neibpart[j].invrho*wkernj);
	  parti.dudt += neibpart[j].m*uaux;
	  neibpart[j].dudt -= parti.m*uaux;
>>>>>>> f5b4d25c
        }
        else if (acond == price2008) {
    	  vsignal = sqrt(fabs(eos->Pressure(parti) -
			      eos->Pressure(neibpart[j]))*0.5*
			 (parti.invrho + neibpart[j].invrho));
          parti.dudt += 0.5*neibpart[j].m*vsignal*
            (parti.u - neibpart[j].u)*winvrho;
          neibpart[j].dudt -= 0.5*parti.m*vsignal*
            (parti.u - neibpart[j].u)*winvrho;
        }
	
      }
      // ----------------------------------------------------------------------

      // Add total hydro contribution to acceleration for particle i
      for (k=0; k<ndim; k++) parti.a[k] += neibpart[j].m*draux[k]*paux;
      
      // If neighbour is also active, add contribution to force here
      for (k=0; k<ndim; k++) neibpart[j].a[k] -= parti.m*draux[k]*paux;

    }
    // ------------------------------------------------------------------------

  }
  // ==========================================================================

   // Compute gravitational contribution
    // ------------------------------------------------------------------------
    /*if (self_gravity == 1) {
      paux = (FLOAT) 0.5*
	(parti.invh*parti.invh*kern.wgrav(drmag[j]*parti.invh) +
	 parti.zeta*wkern - invdrmag[j]*invdrmag[j]);
      for (k=0; k<ndim; k++) parti.agrav[k] += neibpart[j].m*draux[k]*paux;
      parti.gpot += neibpart[j].m*parti.invh*wpot(drmag[j].parti.invh);
      }*/

  return;
}



// ============================================================================
// GradhSph::ComputeGravForces
// Compute the contribution to the total gravitational force of particle 'i' 
// due to 'Nneib' neighbouring particles in the list 'neiblist'.
// ============================================================================
template <typename kernelclass>
void GradhSph<kernelclass>::ComputeDirectGravForces
(int i,                                 // id of particle
 int Ndirect,                           // No. of nearby 'gather' neighbours
 int *directlist,                       // id of gather neighbour in neibpart
 SphParticle &parti,                    // Particle i data
 SphParticle *sph)                      // Neighbour particle data
{
  int j;                                // ..
  int jj;                               // ..
  int k;                                // ..
  FLOAT dr[ndimmax];                    // ..
  FLOAT drsqd;                          // ..
  FLOAT invdrmag;                       // ..

  // Loop over all neighbouring particles in list
  // --------------------------------------------------------------------------
  for (jj=0; jj<Ndirect; jj++) {
    j = directlist[jj];

    for (k=0; k<ndim; k++) dr[k] = sph[j].r[k] - parti.r[k];
    drsqd = DotProduct(dr,dr,ndim);
    invdrmag = 1.0/(sqrt(drsqd) + small_number);

    parti.gpot -= sph[j].m*invdrmag;
    for (k=0; k<ndim; k++) 
      parti.agrav[k] += sph[j].m*dr[ndim*jj + k]*pow(invdrmag,3);

  }

  return;
}



template class GradhSph<M4Kernel>;
template class GradhSph<QuinticKernel>;
template class GradhSph<TabulatedKernel>;<|MERGE_RESOLUTION|>--- conflicted
+++ resolved
@@ -243,19 +243,11 @@
         }
 
         // Artificial conductivity term
-<<<<<<< HEAD
         if (acond == wadsley2008) {
 	      uaux = (FLOAT) 0.5*dvdr*(neibpart[j].u - parti.u)*
 	    		  (parti.invrho*wkerni + neibpart[j].invrho*wkernj);
 	      parti.dudt += neibpart[j].m*uaux;
 	      neibpart[j].dudt -= parti.m*uaux;
-=======
-        if (acond == "wadsley2008") {
-          uaux = (FLOAT) 0.5*dvdr*(neibpart[j].u - parti.u)*
-	    (parti.invrho*wkerni + neibpart[j].invrho*wkernj);
-	  parti.dudt += neibpart[j].m*uaux;
-	  neibpart[j].dudt -= parti.m*uaux;
->>>>>>> f5b4d25c
         }
         else if (acond == price2008) {
     	  vsignal = sqrt(fabs(eos->Pressure(parti) -
