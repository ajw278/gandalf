--- conflicted
+++ resolved
@@ -78,18 +78,11 @@
   SphGodunovIntegration(DOUBLE, DOUBLE);
   ~SphGodunovIntegration();
 
-<<<<<<< HEAD
   void AdvanceParticles(int,int,int,SphParticle<ndim> *,FLOAT);
   void CorrectionTerms(int,int,int,SphParticle<ndim> *,FLOAT);
   void EndTimestep(int,int,int,SphParticle<ndim> *);
   static const int vdim = ndim;
-=======
-  void AdvanceParticles(int,int,int,SphParticle *,FLOAT);
-  void CorrectionTerms(int,int,int,SphParticle *,FLOAT);
-  void EndTimestep(int,int,int,SphParticle *);
-  DOUBLE Timestep(SphParticle &, int);
-
->>>>>>> 74aa0f7d
+  DOUBLE Timestep(SphParticle<ndim> &, int);
 };
 
 
