// ============================================================================
// GodunovSph.cpp
// Contains all functions for calculating conservative 'grad-h' SPH quantities
// (See Springel & Hernquist (2002) and Price & Monaghan (2007).
// ============================================================================


#include <cstdio>
#include <cstring>
#include <cstdlib>
#include <iostream>
#include <math.h>
#include "Precision.h"
#include "Exception.h"
#include "Sph.h"
#include "SphKernel.h"
#include "SphParticle.h"
#include "Parameters.h"
#include "EOS.h"
#include "InlineFuncs.h"
using namespace std;



// ============================================================================
// GodunovSph::GodunovSph
// ============================================================================
template <int ndim, template<int> class kernelclass>
GodunovSph<ndim, kernelclass >::GodunovSph(int hydro_forces_aux,
	    int self_gravity_aux, FLOAT alpha_visc_aux, FLOAT beta_visc_aux,
	    FLOAT h_fac_aux, FLOAT h_converge_aux, aviscenum avisc_aux,
	    acondenum acond_aux, string gas_eos_aux, string KernelName):
  Sph<ndim>(hydro_forces_aux,
		    self_gravity_aux, alpha_visc_aux, beta_visc_aux,
		    h_fac_aux, h_converge_aux, avisc_aux,
		    acond_aux, gas_eos_aux, KernelName),
  kern(kernelclass<ndim>(KernelName))
{
<<<<<<< HEAD

  this->kernp = &kern;
=======
  allocated = false;
  Nsph = 0;
  Nsphmax = 0;
  kernfac = sqrttwo;
  kernfacsqd = (FLOAT) 2.0;
  kernp = &kern;
>>>>>>> 5630b551
}



// ============================================================================
// GodunovSph::~GodunovSph
// ============================================================================
template <int ndim, template<int> class kernelclass>
GodunovSph<ndim, kernelclass >::~GodunovSph()
{
}



// ============================================================================
// GodunovSph::ComputeH
// Compute the value of the smoothing length of particle 'i' by iterating  
// the relation : h = h_fac*(m/rho)^(1/ndim).
// Uses the previous value of h as a starting guess and then uses either 
// a Newton-Rhapson solver, or fixed-point iteration, to converge on the 
// correct value of h.  The maximum tolerance used for deciding whether the 
// iteration has converged is given by the 'h_converge' parameter.
// ============================================================================
template <int ndim, template<int> class kernelclass>
int GodunovSph<ndim, kernelclass >::ComputeH
(int i,                                 // id of particle
 int Nneib,                             // No. of potential neighbours
 FLOAT *m,                              // Array of neib. masses
 FLOAT *mu,                             // Array of m*u (not needed here)
 FLOAT *drsqd,                          // Array of neib. distances (squared)
 SphParticle<ndim> &parti)                    // Particle i data
{
  int j;                                // Neighbour id
  int jj;                               // Aux. neighbour counter
  int k;                                // Dimension counter
  int iteration = 0;                    // h-rho iteration counter
  int iteration_max = 30;               // Max. no of iterations
  FLOAT h_max = big_number;             // Max. allowed value of h
  FLOAT h_lower_bound = 0.0;            // Lower bound on h
  FLOAT h_upper_bound = big_number;     // Upper bound on h
  FLOAT invhsqd;                        // (1 / h)^2
  FLOAT ssqd;                           // Kernel parameter squared, (r/h)^2


  // Main smoothing length iteration loop
  // ==========================================================================
  do {

    // Initialise all variables for this value of h
    iteration++;
    parti.invh = (FLOAT) 1.0/parti.h;
    parti.rho = (FLOAT) 0.0;
    parti.invomega = (FLOAT) 0.0;
    parti.zeta = (FLOAT) 0.0;
    parti.hfactor = pow(parti.invh,ndim);
    invhsqd = parti.invh*parti.invh;

    // Loop over all nearest neighbours in list to calculate 
    // density, omega and zeta.
    // ------------------------------------------------------------------------
    for (j=0; j<Nneib; j++) {
      ssqd = drsqd[j]*invhsqd;
      parti.rho += m[j]*parti.hfactor*kern.w0_s2(ssqd);
      parti.invomega += m[j]*parti.hfactor*parti.invh*kern.womega_s2(ssqd);
      parti.zeta += m[j]*invhsqd*kern.wzeta_s2(ssqd);
    }
    // ------------------------------------------------------------------------

    if (parti.rho > (FLOAT) 0.0) parti.invrho = (FLOAT) 1.0/parti.rho;

    // If h changes below some fixed tolerance, exit iteration loop
    if (parti.rho > (FLOAT) 0.0 && parti.h > h_lower_bound &&
    		fabs(parti.h - h_fac*pow(parti.m*parti.invrho,
    				invndim)) < h_converge) break;

    // Use fixed-point iteration, i.e. h_new = h_fac*(m/rho_old)^(1/ndim), 
    // for now.  If this does not converge in a reasonable number of 
    // iterations (iteration_max), then assume something is wrong and switch 
    // to a bisection method, which should be guaranteed to converge, 
    // albeit much more slowly.  (N.B. will implement Newton-Raphson soon)
    // ------------------------------------------------------------------------
    if (iteration < iteration_max)
      parti.h = h_fac*pow(parti.m*parti.invrho,invndim);

    else if (iteration == iteration_max)
      parti.h = (FLOAT) 0.5*(h_lower_bound + h_upper_bound);

    else if (iteration < 5*iteration_max) {
      if (parti.rho < small_number ||
	  parti.rho*pow(parti.h,ndim) > pow(h_fac,ndim)*parti.m)
	h_upper_bound = parti.h;
      else 
	h_lower_bound = parti.h;
      parti.h = (FLOAT) 0.5*(h_lower_bound + h_upper_bound);
    }

    else {
      string message = "Problem with convergence of h-rho iteration";
      ExceptionHandler::getIstance().raise(message);
    }

    // If the smoothing length is too large for the neighbour list, exit 
    // routine and flag neighbour list error in order to generate a larger
    // neighbour list (not properly implemented yet).
    if (parti.h > h_max) return 0;
    
  } while (parti.h > h_lower_bound && parti.h < h_upper_bound);
  // ==========================================================================


  // Normalise all SPH sums correctly
  parti.h = h_fac*pow(parti.m*parti.invrho,invndim);
  parti.invh = (FLOAT) 1.0/parti.h;
  parti.invomega = (FLOAT) 1.0 + invndim*parti.h*parti.invomega*parti.invrho;
  parti.invomega = (FLOAT) 1.0/parti.invomega;
  parti.zeta = -invndim*parti.h*parti.zeta*parti.invrho*parti.invomega;

  // Set important thermal variables here
  parti.u = eos->SpecificInternalEnergy(parti);
  parti.sound = eos->SoundSpeed(parti);
  parti.hfactor = pow(parti.invh,ndim+1);
  parti.press = eos->Pressure(parti);
  parti.pfactor = parti.press*parti.invrho*parti.invrho*parti.invomega;
  parti.div_v = (FLOAT) 0.0;


  return 1;
}



// ============================================================================
// GodunovSph::ComputeSphNeibForces
// Compute SPH neighbour force pairs for 
// (i) All neighbour interactions of particle i with i.d. j > i,
// (ii) Active neighbour interactions of particle j with i.d. j > i
// (iii) All inactive neighbour interactions of particle i with i.d. j < i.
// This ensures that all particle-particle pair interactions are only 
// computed once only for efficiency.
// ============================================================================
template <int ndim, template<int> class kernelclass>
void GodunovSph<ndim, kernelclass >::ComputeSphNeibForces
(int i,                                 // id of particle
 int Nneib,                             // No. of neighbours in neibpart array
 int *neiblist,                         // id of gather neighbour in neibpart
 FLOAT *drmag,                          // Distances of gather neighbours
 FLOAT *invdrmag,                       // Inverse distances of gather neibs
 FLOAT *dr,                             // Position vector of gather neibs
 SphParticle<ndim> &parti,                    // Particle i data
 SphParticle<ndim> *neibpart)                 // Neighbour particle data
{
  int j;                                // Neighbour list id
  int jj;                               // Aux. neighbour counter
  int k;                                // Dimension counter
  FLOAT draux[ndim];                 // Relative position vector
  FLOAT dv[ndim];                    // Relative velocity vector
  FLOAT dvdr;                           // Dot product of dv and dr
  FLOAT wkerni;                         // Value of w1 kernel function
  FLOAT wkernj;                         // Value of w1 kernel function
  FLOAT vsignal;                        // Signal velocity
  FLOAT paux;                           // Aux. pressure force variable
  FLOAT uaux;                           // Aux. internal energy variable
  FLOAT winvrho;                        // 0.5*(wkerni + wkernj)*invrhomean

  FLOAT Cij;                            // ..
  FLOAT Dij;                            // ..
  FLOAT Vsqdi;                          // ..
  FLOAT Vsqdj;                          // ..
  FLOAT Sij;                            // ..
  FLOAT pl,pr;
  FLOAT rhol,rhor;
  FLOAT vl,vr;
  FLOAT pstar;
  FLOAT vstar;
  FLOAT vtemp[ndim];
  FLOAT gradi;
  FLOAT gradj;

  static const FLOAT hconv = powf(invsqrttwo,ndim+1);


  // Compute hydro forces
  // ==========================================================================
  if (hydro_forces == 1) {

    // Loop over all potential neighbours in the list
    // ------------------------------------------------------------------------
    for (jj=0; jj<Nneib; jj++) {
      j = neiblist[jj];
      wkerni = hconv*parti.hfactor*kern.w1(invsqrttwo*drmag[jj]*parti.invh);
      wkernj = hconv*neibpart[j].hfactor*
        kern.w1(invsqrttwo*drmag[jj]*neibpart[j].invh);

      for (k=0; k<ndim; k++) draux[k] = dr[jj*ndim + k];
      for (k=0; k<ndim; k++) dv[k] = neibpart[j].v[k] - parti.v[k];
      dvdr = DotProduct(dv,draux,ndim);

      // Add contribution to velocity divergence
      parti.div_v -= neibpart[j].m*dvdr*wkerni;
      neibpart[j].div_v -= parti.m*dvdr*wkernj;

      // Linear interpolate quantites between left and right states
      Cij = (parti.invrho - neibpart[j].invrho)*invdrmag[jj];
      Dij = (FLOAT) 0.5*(parti.invrho + neibpart[j].invrho);
      Vsqdi = (FLOAT) 0.25*parti.h*parti.h*Cij*Cij + Dij*Dij;
      Vsqdj = (FLOAT) 0.25*neibpart[j].h*neibpart[j].h*Cij*Cij + Dij*Dij;
      Sij = (FLOAT) 0.25*Cij*Dij*(parti.h*parti.h/Vsqdi + 
				  neibpart[j].h*neibpart[j].h/Vsqdj);

      // Initialise the LHS and RHS of the Riemann problem
      InitialiseRiemannProblem(parti,neibpart[j],draux,drmag[jj],dvdr,
    		  parti.sound,neibpart[j].sound,pl,pr,rhol,rhor,vl,vr);

      // Now solve Riemann problem and return intermediate state variables
      if (riemann_solver == "hllc")
        HllcSolver("basic1",pl,pr,rhol,rhor,parti.sound,neibpart[j].sound,
                   vl,vr,eos->gamma,pstar,vstar);
      else if (riemann_solver == "vanleer")
        VanLeerSolver("basic1",pl,pr,rhol,rhor,parti.sound,neibpart[j].sound,
                       vl,vr,eos->gamma,pstar,vstar);
      else if (riemann_solver == "isothermal")
          VanLeerSolver("basic1",pl,pr,rhol,rhor,parti.sound,neibpart[j].sound,
   		      vl,vr,1.000001,pstar,vstar);
        //IsothermalSolver("basic1",pl,pr,rhol,rhor,parti.sound,
          //                neibpart[j].sound,vl,vr,eos->gamma,pstar,vstar);

      // Main SPH pressure force term
      paux = pstar*(Vsqdi*wkerni + Vsqdj*wkernj);

      // Add total hydro contribution to acceleration for particle i
      for (k=0; k<ndim; k++) parti.a[k] += neibpart[j].m*draux[k]*paux;
      
      // If neighbour is also active, add contribution to force here
      for (k=0; k<ndim; k++) neibpart[j].a[k] -= parti.m*draux[k]*paux;

    }
    // ------------------------------------------------------------------------

  }
  // ==========================================================================


  return;
}


// ============================================================================
// GodunovSph::InitialiseRiemannProblem
// ..
// ============================================================================
template <typename kernelclass>
void GodunovSph<kernelclass>::InitialiseRiemannProblem
(SphParticle partl,
 SphParticle partr,
 FLOAT draux[ndimmax],
 FLOAT drmag,
 FLOAT dvdr,
 FLOAT soundl,
 FLOAT soundr,
 FLOAT &pl,
 FLOAT &pr,
 FLOAT &rhol,
 FLOAT &rhor,
 FLOAT &vl,
 FLOAT &vr)
{
  int k;
  FLOAT deltal;
  FLOAT deltar;
  FLOAT limiter;
  FLOAT vec1[ndimmax];
  FLOAT vec2[ndimmax];

  // 1st-order approximation for initialising Riemann problem
  pl = partl.press;
  pr = partr.press;
  rhol = partl.rho;
  rhor = partr.rho;
  vl = (FLOAT) 0.0;
  vr = dvdr;

  // For 2nd-order, extrapolate quantities using SPH gradients.
  // --------------------------------------------------------------------------
  if (riemann_order == 2 && slope_limiter == "mine") {

    // Slope limiter for pressure gradients
    deltal = DotProduct(partl.gradP,draux,ndim)*drmag;
    deltar = DotProduct(partr.gradP,draux,ndim)*drmag;
    limiter = min(deltal/(deltar + small_number),
                  deltar/(deltal + small_number));
    limiter = max(limiter,0.0);
    limiter = 2.0*limiter/(limiter*limiter + 1);
    pl += limiter*(FLOAT) 0.5*deltal*(1.0 - partl.sound*partl.dt/drmag);
    pr -= limiter*(FLOAT) 0.5*deltar*(1.0 - partr.sound*partr.dt/drmag);


    // Slope limiter for pressure gradients
    deltal = DotProduct(partl.gradrho,draux,ndim)*drmag;
    deltar = DotProduct(partr.gradrho,draux,ndim)*drmag;
    limiter = min(deltal/(deltar + small_number),
                  deltar/(deltal + small_number));
    limiter = max(limiter,0.0);
    limiter = 2.0*limiter/(limiter*limiter + 1);
    rhol += limiter*(FLOAT) 0.5*deltal*(1.0 - partl.sound*partl.dt/drmag);
    rhor -= limiter*(FLOAT) 0.5*deltar*(1.0 - partr.sound*partr.dt/drmag);


    // Slope limiter for pressure gradients
    for (k=0; k<ndim; k++) vec1[k] = DotProduct(partl.gradv[k],draux,ndim);
    for (k=0; k<ndim; k++) vec2[k] = DotProduct(partr.gradv[k],draux,ndim);
    deltal = DotProduct(vec1,draux,ndim)*drmag;
    deltar = DotProduct(vec2,draux,ndim)*drmag;
    limiter = min(deltal/(deltar + small_number),
                  deltar/(deltal + small_number));
    limiter = max(limiter,0.0);
    limiter = 2.0*limiter/(limiter*limiter + 1);
    vl += limiter*(FLOAT) 0.5*deltal*(1.0 - partl.sound*partl.dt/drmag);
    vr -= limiter*(FLOAT) 0.5*deltar*(1.0 - partr.sound*partr.dt/drmag);

  }
  // Van Leer (1977) limiter
  // --------------------------------------------------------------------------
  else if (riemann_order == 2 && slope_limiter == "vanleer1977") {

    // Slope limiter for pressure gradients
    deltal = DotProduct(partl.gradP,draux,ndim)*drmag;
    deltar = DotProduct(partr.gradP,draux,ndim)*drmag;
    limiter = min(deltal/(deltar + small_number),
                  deltar/(deltal + small_number));
    limiter = max(0.0,min3(2.0*limiter,0.5*(1.0 + limiter),2.0));
    pl += limiter*(FLOAT) 0.5*deltal*(1.0 - partl.sound*partl.dt/drmag);
    pr -= limiter*(FLOAT) 0.5*deltar*(1.0 - partr.sound*partr.dt/drmag);


    // Slope limiter for pressure gradients
    deltal = DotProduct(partl.gradrho,draux,ndim)*drmag;
    deltar = DotProduct(partr.gradrho,draux,ndim)*drmag;
    limiter = min(deltal/(deltar + small_number),
                  deltar/(deltal + small_number));
    limiter = max(0.0,min3(2.0*limiter,0.5*(1.0 + limiter),2.0));
    rhol += limiter*(FLOAT) 0.5*deltal*(1.0 - partl.sound*partl.dt/drmag);
    rhor -= limiter*(FLOAT) 0.5*deltar*(1.0 - partr.sound*partr.dt/drmag);


    // Slope limiter for pressure gradients
    for (k=0; k<ndim; k++) vec1[k] = DotProduct(partl.gradv[k],draux,ndim);
    for (k=0; k<ndim; k++) vec2[k] = DotProduct(partr.gradv[k],draux,ndim);
    deltal = DotProduct(vec1,draux,ndim)*drmag;
    deltar = DotProduct(vec2,draux,ndim)*drmag;
    limiter = min(deltal/(deltar + small_number),
                  deltar/(deltal + small_number));
    limiter = max(0.0,min3(2.0*limiter,0.5*(1.0 + limiter),2.0));
    vl += limiter*(FLOAT) 0.5*deltal*(1.0 - partl.sound*partl.dt/drmag);
    vr -= limiter*(FLOAT) 0.5*deltar*(1.0 - partr.sound*partr.dt/drmag);

  }
  // Van Leer (1979) limiter
  // --------------------------------------------------------------------------
  else if (riemann_order == 2 && slope_limiter == "mine2") {

  }
  // --------------------------------------------------------------------------

  return;
}



// ============================================================================
// GodunovSph::ComputeSphDerivatives
// ..
// ============================================================================
template <int ndim, template<int> class kernelclass>
void GodunovSph<ndim, kernelclass >::ComputeSphDerivatives
(int i,                                 // id of particle
 int Nneib,                             // No. of neighbours in neibpart array
 int *neiblist,                         // id of gather neighbour in neibpart
 FLOAT *drmag,                          // Distances of gather neighbours
 FLOAT *invdrmag,                       // Inverse distances of gather neibs
 FLOAT *dr,                             // Position vector of gather neibs
 SphParticle<ndim> &parti,                    // Particle i data
 SphParticle<ndim> *neibpart)                 // Neighbour particle data
{
  int j;                                // Neighbour list id
  int jj;                               // Aux. neighbour counter
  int k;                                // Dimension counter
  int kk;
  FLOAT draux[ndim];                 // Relative position vector
  FLOAT dv[ndim];                    // Relative velocity vector
  FLOAT wkern;                          // Value of w1 kernel function

  for (k=0; k<ndim; k++) {
    parti.gradP[k] = (FLOAT) 0.0;
    parti.gradrho[k] = (FLOAT) 0.0;
    for (kk=0; kk<ndim; kk++) parti.gradv[k][kk] = (FLOAT) 0.0;
  }


  // Loop over all potential neighbours in the list
  // --------------------------------------------------------------------------
  for (jj=0; jj<Nneib; jj++) {
    j = neiblist[jj];
    wkern = parti.hfactor*kern.w1(drmag[jj]*parti.invh);
    
    for (k=0; k<ndim; k++) draux[k] = dr[jj*ndim + k];
    for (k=0; k<ndim; k++) dv[k] = neibpart[j].v[k] - parti.v[k];
    
    for (k=0; k<ndim; k++) parti.gradP[k] -= neibpart[j].m*
      (neibpart[j].press - parti.press)*wkern*parti.invrho*draux[k];
    for (k=0; k<ndim; k++) parti.gradrho[k] -= neibpart[j].m*
      (neibpart[j].rho - parti.rho)*wkern*parti.invrho*draux[k];
    for (k=0; k<ndim; k++) 
      for (kk=0; kk<ndim; kk++) parti.gradv[kk][k] -= neibpart[j].m*
	dv[kk]*wkern*parti.invrho*draux[k];
  }
  // --------------------------------------------------------------------------

  return;
}



// ============================================================================
// GodunovSph::ComputeSphNeibDudt
// Compute SPH neighbour contributions to dudt for 
// (i) All neighbour interactions of particle i with i.d. j > i,
// (ii) Active neighbour interactions of particle j with i.d. j > i
// (iii) All inactive neighbour interactions of particle i with i.d. j < i.
// This ensures that all particle-particle pair interactions are only 
// computed once only for efficiency.
// ============================================================================
template <int ndim, template<int> class kernelclass>
void GodunovSph<ndim, kernelclass >::ComputeSphNeibDudt
(int i,                                 // id of particle
 int Nneib,                             // No. of neighbours in neibpart array
 int *neiblist,                         // id of gather neighbour in neibpart
 FLOAT *drmag,                          // Distances of gather neighbours
 FLOAT *invdrmag,                       // Inverse distances of gather neibs
 FLOAT *dr,                             // Position vector of gather neibs
 SphParticle<ndim> &parti,                    // Particle i data
 SphParticle<ndim> *neibpart)                 // Neighbour particle data
{
  int j;                                // Neighbour list id
  int jj;                               // Aux. neighbour counter
  int k;                                // Dimension counter
  FLOAT da[ndim];                    // ..
  FLOAT draux[ndim];                 // Relative position vector
  FLOAT dv[ndim];                    // Relative velocity vector
  FLOAT dvdr;                           // Dot product of dv and dr
  FLOAT wkerni;                         // Value of w1 kernel function
  FLOAT wkernj;                         // Value of w1 kernel function
  FLOAT vsignal;                        // Signal velocity
  FLOAT paux;                           // Aux. pressure force variable
  FLOAT uaux;                           // Aux. internal energy variable
  FLOAT winvrho;                        // 0.5*(wkerni + wkernj)*invrhomean

  FLOAT Cij;                            // ..
  FLOAT Dij;                            // ..
  FLOAT Vsqdi;                          // ..
  FLOAT Vsqdj;                          // ..
  FLOAT Sij;                            // ..
  FLOAT pl,pr;
  FLOAT rhol,rhor;
  FLOAT vl,vr;
  FLOAT pstar;
  FLOAT vstar;
  FLOAT vhalfi;
  FLOAT vhalfj;
  FLOAT dt;
  FLOAT vtemp[ndim];
  FLOAT gradi, gradj;

  static const FLOAT hconv = powf(invsqrttwo,ndim+1);


  // Compute hydro forces
  // ==========================================================================
  if (hydro_forces == 1) {

    // Loop over all potential neighbours in the list
    // ------------------------------------------------------------------------
    for (jj=0; jj<Nneib; jj++) {
      j = neiblist[jj];
      wkerni = hconv*parti.hfactor*kern.w1(invsqrttwo*drmag[jj]*parti.invh);
      wkernj = hconv*neibpart[j].hfactor*
	kern.w1(invsqrttwo*drmag[jj]*neibpart[j].invh);

      for (k=0; k<ndim; k++) draux[k] = dr[jj*ndim + k];
      for (k=0; k<ndim; k++) dv[k] = neibpart[j].v[k] - parti.v[k];
      for (k=0; k<ndim; k++) da[k] = neibpart[j].a[k] - parti.a[k];
      dvdr = DotProduct(dv,draux,ndim);
      vhalfi = (FLOAT) 0.5*DotProduct(parti.a,draux,ndim)*parti.dt;
      vhalfj = dvdr + (FLOAT) 0.5*DotProduct(neibpart[j].a,draux,ndim)*neibpart[j].dt;

      // Add contribution to velocity divergence
      parti.div_v -= neibpart[j].m*dvdr*wkerni;
      neibpart[j].div_v -= parti.m*dvdr*wkernj;

      // Linear interpolate quantites between left and right states
      Cij = (parti.invrho - neibpart[j].invrho)*invdrmag[jj];
      Dij = (FLOAT) 0.5*(parti.invrho + neibpart[j].invrho);
      Vsqdi = (FLOAT) 0.25*parti.h*parti.h*Cij*Cij + Dij*Dij;
      Vsqdj = (FLOAT) 0.25*neibpart[j].h*neibpart[j].h*Cij*Cij + Dij*Dij;
      Sij = (FLOAT) 0.25*Cij*Dij*(parti.h*parti.h/Vsqdi + 
				  neibpart[j].h*neibpart[j].h/Vsqdj);

      // Initialise the LHS and RHS of the Riemann problem
      InitialiseRiemannProblem(parti,neibpart[j],draux,drmag[jj],dvdr,
    		  parti.sound,neibpart[j].sound,pl,pr,rhol,rhor,vl,vr);

      // Now solve Riemann problem and return intermediate state variables
      if (riemann_solver == "hllc")
        HllcSolver("basic1",pl,pr,rhol,rhor,parti.sound,neibpart[j].sound,
		   vl,vr,eos->gamma,pstar,vstar);
      else if (riemann_solver == "vanleer")
        VanLeerSolver("basic1",pl,pr,rhol,rhor,parti.sound,neibpart[j].sound,
		 vl,vr,eos->gamma,pstar,vstar);
      else if (riemann_solver == "isothermal")
         VanLeerSolver("basic1",pl,pr,rhol,rhor,parti.sound,neibpart[j].sound,
  		      vl,vr,1.000001,pstar,vstar);
        //IsothermalSolver("basic1",pl,pr,rhol,rhor,parti.sound,
			// neibpart[j].sound,vl,vr,eos->gamma,pstar,vstar);

      // Main SPH pressure force term
      uaux = pstar*(Vsqdi*wkerni + Vsqdj*wkernj);

      // Add total hydro contribution to acceleration for particle i
      for (k=0; k<ndim; k++) parti.dudt += neibpart[j].m*uaux*(vstar - vhalfi);
      
      // If neighbour is also active, add contribution to force here
      for (k=0; k<ndim; k++) neibpart[j].dudt -= parti.m*uaux*(vstar - vhalfj);

    }
    // ------------------------------------------------------------------------

  }
  // ==========================================================================

  return;
}



// ============================================================================
// GodunovSph::ComputePostHydroQuantities
// ..
// ============================================================================
template <int ndim, template<int> class kernelclass>
void GodunovSph<ndim, kernelclass >::ComputePostHydroQuantities
(SphParticle<ndim> &parti)
{
  parti.div_v *= parti.invrho;
  //parti.dudt = (FLOAT) 0.0;
  //parti.dudt -= eos->Pressure(parti)*parti.div_v*parti.invrho*parti.invomega;

  return;
}



// ============================================================================
// GodunovSph::ComputeGravForces
// Compute the contribution to the total gravitational force of particle 'i' 
// due to 'Nneib' neighbouring particles in the list 'neiblist'.
// ============================================================================
template <int ndim, template<int> class kernelclass>
void GodunovSph<ndim, kernelclass >::ComputeDirectGravForces
(int i,                                 // id of particle
 int Ndirect,                           // No. of nearby 'gather' neighbours
 int *directlist,                       // id of gather neighbour in neibpart
 SphParticle<ndim> &parti,                    // Particle i data
 SphParticle<ndim> *sph)                      // Neighbour particle data
{
  return;
}



// ============================================================================
// HllcSolver
// Toro et al. (???) improved HLL solver.
// ============================================================================
template <int ndim, template<int> class kernelclass>
void GodunovSph<ndim, kernelclass >::HllcSolver
(string wave_speed,
 FLOAT pl,
 FLOAT pr,
 FLOAT rhol,
 FLOAT rhor,
 FLOAT soundl,
 FLOAT soundr,
 FLOAT vl,
 FLOAT vr,
 FLOAT gamma_eos,
 FLOAT &pstar,
 FLOAT &Sstar)
{
  FLOAT ql = 1.0;
  FLOAT qr = 1.0;
  FLOAT Sl;
  FLOAT Sr;
  FLOAT gamma_fac = 0.5f*(gamma_eos - 1.0f)/gamma_eos;

  // Compute wave speeds based on various options
  if (wave_speed == "basic1") { 
    Sl = vl - soundl;
    Sr = vr + soundr;
  }
  else if (wave_speed == "basic2") { 
    Sl = vl - soundl;
    Sr = vr + soundr;
  }
  else if (wave_speed == "pressure") {
    FLOAT rhomean = 0.5f*(rhol + rhor);
    FLOAT soundmean = 0.5f*(soundl + soundr);
    pstar = 0.5f*(pl + pr) - 0.5f*(vr - vl)*rhomean*soundmean;
    //Sstar = 0.5f*(vl + vr) - 0.5f*(pr - rl)/rhomean/soundmean;

    // Compute pressure-based speeds depending on pressure values
    if (pstar > pl) ql = sqrt(1.0f + gamma_fac*(pstar/pl - 1.0f));
    if (pstar > pr) qr = sqrt(1.0f + gamma_fac*(pstar/pr - 1.0f));
    Sl = vl - ql*soundl;
    Sr = vr + qr*soundr;
  }
  else {
    cout << "Unrecognised wave_speed option" << endl;
    Sstar = 0.0;
    pstar = 0.0;
    return;
  }

  // Compute intermediate ('star') velocity and pressure
  Sstar = (pr - pl + rhol*vl*(Sl - vl) - rhor*vr*(Sr - vr))/
    (rhol*(Sl - vl) - rhor*(Sr - vr));
  pstar = ((Sr - vr)*rhor*pl - (Sl - vl)*rhol*pr + rhol*rhor*(Sr - vr)*
	   (Sl - vl)*(vr - vl))/((Sr - vr)*rhor - (Sl - vl)*rhol);

  //pstar = pl + rhol*(Sl - vl)*(Sstar - vl);

  return;
}



// ============================================================================
// VanLeerSolver
// Riemann solver ...
// ============================================================================
<<<<<<< HEAD
template <int ndim, template<int> class kernelclass>
void GodunovSph<ndim, kernelclass >::MgSolver
=======
template <typename kernelclass>
void GodunovSph<kernelclass>::VanLeerSolver
>>>>>>> 5630b551
(string wave_speed,
 FLOAT pl,
 FLOAT pr,
 FLOAT rhol,
 FLOAT rhor,
 FLOAT soundl,
 FLOAT soundr,
 FLOAT vl,
 FLOAT vr,
 FLOAT gamma_eos,
 FLOAT &pstar,
 FLOAT &Sstar)
{
  FLOAT soundi,pressi,Wl,Wr,zl,zr,vlstar,vrstar;
  FLOAT tol = (FLOAT) 0.02;
  FLOAT gamma_aux1 = (FLOAT) 0.5*(gamma_eos - (FLOAT) 1.0)/gamma_eos;
  FLOAT gamma_aux2 = (FLOAT) 0.5*(gamma_eos + (FLOAT) 1.0)/gamma_eos;
  FLOAT cl = rhol*soundl;
  FLOAT cr = rhor*soundr;
    int nit = 0;
    bool doit = true;

  // Linear Riemann solver
  pstar = (cr*pl + cl*pr - cr*cl*(vr - vl))/(cr + cl);
  Sstar = (cr*vr + cl*vl - (pr - pl))/(cr + cl);
  //return;

  /*cout << "Linear riemann solver; " << nit << "   " << fabs(pstar - pressi)/pstar << "   " << tol << endl;
  cout << "                         p : " << pl << "   " << pstar << "   " << pressi << "   " << pr << endl;
  cout << "                         v : " << vl << "   " << Sstar << "   " << vr << endl;
  cin >> vlstar;*/

  // If linear solver is not good enough an approximation, use iterative 
  // Riemann solver.
  // --------------------------------------------------------------------------
  if (fabs(pstar - pl) > tol*pl || fabs(pstar - pr) > tol*pr) {

    // Iteration loop
    // ------------------------------------------------------------------------
    while (doit) {
      doit = false;
      pressi = pstar;

      if (pstar > pl) {
    	  Wl = cl*sqrt(1.0 + gamma_aux2*(pstar - pl)/pl);
          zl = 2.0*Wl*Wl*Wl/(Wl*Wl + cl*cl);
      }
      else {
    	  Wl = gamma_aux1*(1.0 - pstar/pl)*cl/(1.0 - powf(pstar/pl,gamma_aux1));
    	  zl = cl*powf(pstar/pl,1.0 - gamma_aux1);
      }

      if (pstar > pr) {
    	  Wr = cr*sqrt(1.0 + gamma_aux2*(pstar - pr)/pr);
          zr = 2.0*Wr*Wr*Wr/(Wr*Wr + cr*cr);
      }
      else {
    	  Wr = gamma_aux1*(1.0 - pstar/pr)*cr/(1.0 - powf(pstar/pr,gamma_aux1));
    	  zr = cr*powf(pstar/pr,1.0 - gamma_aux1);
      }

      vlstar = vl - (pstar - pl)/Wl;
      vrstar = vr + (pstar - pr)/Wr;

      pstar = max(pressi - zr*zl*(vrstar - vlstar)/(zl + zr),small_number);
      Sstar = (zl*vlstar + zr*vrstar)/(zl + zr);

      //cout << "WTF?? : " << pressi << "   " << pstar << "   " << fabs(pstar - pressi)/pstar << endl;

      if (fabs(pstar - pressi) > tol*pstar) {
        pressi = pstar;
	    nit++;
        doit = true;
	    if (nit > 50) {
	      //cout << "Convergence failure in Riemann solver" << endl;
	      pstar = max((cr*pl + cl*pr - cr*cl*(vr - vl))/(cr + cl),
			  small_number);
	      Sstar = (cr*vr + cl*vl - (pr - pl))/(cr + cl);
	      doit = false;
	    }
      }
      else if (fabs(pstar - pressi) < tol*pstar) doit = false;

    }
    // ------------------------------------------------------------------------

  }
  // --------------------------------------------------------------------------

      /*cout << "Van Leer riemann solver; " << nit << "   " << fabs(pstar - pressi)/pstar << "   " << tol << endl;
      cout << "                         p : " << pl << "   " << pstar << "   " << pressi << "   " << pr << endl;
      cout << "                         v : " << vl << "   " << Sstar << "   " << vr << endl;
      cout << "                         w : " << cl << "   " << Wl << "   " << Wr << "   " << cr << endl;
      cin >> vlstar;*/

  return;
}








// ============================================================================
// IsothermalSolver
// ..
// ============================================================================
template <typename kernelclass>
void GodunovSph<kernelclass>::IsothermalSolver
(string wave_speed,
 FLOAT pl,
 FLOAT pr,
 FLOAT rhol,
 FLOAT rhor,
 FLOAT soundl,
 FLOAT soundr,
 FLOAT vl,
 FLOAT vr,
 FLOAT gamma_eos,
 FLOAT &pstar,
 FLOAT &Sstar)
{
  FLOAT sqrtrhol = sqrt(rhol);
  FLOAT sqrtrhor = sqrt(rhor);
  FLOAT X = sqrtrhol*sqrtrhor / (sqrtrhol + sqrtrhor);

  pstar = 0.25*powf(X*(vr - vl) + sqrt(X*X*(vr - vl)*(vr - vl) + 4.0*soundl*
				       soundl*X*(sqrtrhol + sqrtrhor)),2.0);
  Sstar = vl + (pstar - soundl*soundl*rhol)/sqrt(pstar*rhol);

  return;
}





<<<<<<< HEAD
template class GodunovSph<1, M4Kernel>;
template class GodunovSph<1, QuinticKernel>;
template class GodunovSph<1, GaussianKernel>;
template class GodunovSph<1, TabulatedKernel>;
template class GodunovSph<2, M4Kernel>;
template class GodunovSph<2, QuinticKernel>;
template class GodunovSph<2, GaussianKernel>;
template class GodunovSph<2, TabulatedKernel>;
template class GodunovSph<3, M4Kernel>;
template class GodunovSph<3, QuinticKernel>;
template class GodunovSph<3, GaussianKernel>;
template class GodunovSph<3, TabulatedKernel>;
=======

template class GodunovSph<M4Kernel>;
template class GodunovSph<QuinticKernel>;
template class GodunovSph<GaussianKernel>;
template class GodunovSph<TabulatedKernel>;
>>>>>>> 5630b551
<|MERGE_RESOLUTION|>--- conflicted
+++ resolved
@@ -36,17 +36,9 @@
 		    acond_aux, gas_eos_aux, KernelName),
   kern(kernelclass<ndim>(KernelName))
 {
-<<<<<<< HEAD
-
   this->kernp = &kern;
-=======
-  allocated = false;
-  Nsph = 0;
-  Nsphmax = 0;
   kernfac = sqrttwo;
   kernfacsqd = (FLOAT) 2.0;
-  kernp = &kern;
->>>>>>> 5630b551
 }
 
 
@@ -695,13 +687,8 @@
 // VanLeerSolver
 // Riemann solver ...
 // ============================================================================
-<<<<<<< HEAD
-template <int ndim, template<int> class kernelclass>
-void GodunovSph<ndim, kernelclass >::MgSolver
-=======
-template <typename kernelclass>
-void GodunovSph<kernelclass>::VanLeerSolver
->>>>>>> 5630b551
+template <int ndim, template<int> class kernelclass>
+void GodunovSph<ndim, kernelclass>::VanLeerSolver
 (string wave_speed,
  FLOAT pl,
  FLOAT pr,
@@ -811,8 +798,8 @@
 // IsothermalSolver
 // ..
 // ============================================================================
-template <typename kernelclass>
-void GodunovSph<kernelclass>::IsothermalSolver
+template <int ndim, typename<int> kernelclass>
+void GodunovSph<ndim, kernelclass>::IsothermalSolver
 (string wave_speed,
  FLOAT pl,
  FLOAT pr,
@@ -841,7 +828,6 @@
 
 
 
-<<<<<<< HEAD
 template class GodunovSph<1, M4Kernel>;
 template class GodunovSph<1, QuinticKernel>;
 template class GodunovSph<1, GaussianKernel>;
@@ -854,10 +840,4 @@
 template class GodunovSph<3, QuinticKernel>;
 template class GodunovSph<3, GaussianKernel>;
 template class GodunovSph<3, TabulatedKernel>;
-=======
-
-template class GodunovSph<M4Kernel>;
-template class GodunovSph<QuinticKernel>;
-template class GodunovSph<GaussianKernel>;
-template class GodunovSph<TabulatedKernel>;
->>>>>>> 5630b551
+
