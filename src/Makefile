--- conflicted
+++ resolved
@@ -3,16 +3,11 @@
 # =============================================================================
 
 
-<<<<<<< HEAD
 CC = g++
 PYTHON = python
-=======
-CC = /sw/bin/g++-4
-PYTHON = python2.7
->>>>>>> 49da08d5
 
 #OPT = -pg -O3 -fPIC
-OPT = -O3 -ffast-math -fPIC -ftemplate-depth-20
+OPT = -O3 -ffast-math -fPIC
 #OPT = -g -pg -fprofile-arcs -ftest-coverage -fPIC
 #OPT = -g -Wall -fbounds-check
 
