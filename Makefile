--- conflicted
+++ resolved
@@ -20,15 +20,9 @@
 #==============================================================================
 
 
-<<<<<<< HEAD
 CPP                = icpc
 PYTHON             = python
 F2PY               = f2py
-=======
-CPP                = g++
-PYTHON             = python2.7
-F2PY               = f2py2.7
->>>>>>> fb9995dd
 FFTW               = 1
 COMPILER_MODE      = FAST
 PRECISION          = DOUBLE
